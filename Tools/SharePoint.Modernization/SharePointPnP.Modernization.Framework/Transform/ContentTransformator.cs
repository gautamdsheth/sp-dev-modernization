--- conflicted
+++ resolved
@@ -20,12 +20,8 @@
         private PageTransformation pageTransformation;
         private FunctionProcessor functionProcessor;
         private List<CombinedMapping> combinedMappinglist;
-<<<<<<< HEAD
-        private Dictionary<string, string> siteTokens;
         private ClientContext sourceClientContext;
-=======
         private Dictionary<string, string> globalTokens;
->>>>>>> fe718676
 
         class CombinedMapping
         {
@@ -40,23 +36,14 @@
         /// </summary>
         /// <param name="page">Client side page that will be updates</param>
         /// <param name="pageTransformation">Transformation information</param>
-<<<<<<< HEAD
-        public ContentTransformator(ClientContext sourceClientContext, ClientSidePage page, PageTransformation pageTransformation)
+        public ContentTransformator(ClientContext sourceClientContext, ClientSidePage page, PageTransformation pageTransformation, Dictionary<string, string> mappingProperties)
         {
             this.page = page ?? throw new ArgumentException("Page cannot be null");
             this.pageTransformation = pageTransformation ?? throw new ArgumentException("pageTransformation cannot be null");
+            this.globalTokens = CreateGlobalTokenList(page.Context, mappingProperties);
             this.functionProcessor = new FunctionProcessor(sourceClientContext, this.page, this.pageTransformation);
-            this.siteTokens = CreateSiteTokenList(page.Context);
             this.sourceClientContext = sourceClientContext;
 
-=======
-        public ContentTransformator(ClientSidePage page, PageTransformation pageTransformation, Dictionary<string, string> mappingProperties)
-        {
-            this.page = page ?? throw new ArgumentException("Page cannot be null");
-            this.pageTransformation = pageTransformation ?? throw new ArgumentException("pageTransformation cannot be null");
-            this.functionProcessor = new FunctionProcessor(this.page, this.pageTransformation);
-            this.globalTokens = CreateGlobalTokenList(page.Context, mappingProperties);
->>>>>>> fe718676
         }
         #endregion
 
