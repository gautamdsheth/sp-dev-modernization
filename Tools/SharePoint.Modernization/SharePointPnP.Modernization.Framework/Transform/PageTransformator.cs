﻿using Microsoft.SharePoint.Client;
using Newtonsoft.Json;
using OfficeDevPnP.Core.Pages;
using OfficeDevPnP.Core.Utilities;
using SharePointPnP.Modernization.Framework.Cache;
using SharePointPnP.Modernization.Framework.Entities;
using SharePointPnP.Modernization.Framework.Pages;
using SharePointPnP.Modernization.Framework.Telemetry;
using System;
using System.Collections.Generic;
using System.IO;
using System.Linq;
using System.Text.RegularExpressions;
using System.Xml;
using System.Xml.Linq;
using System.Xml.Schema;
using System.Xml.Serialization;

namespace SharePointPnP.Modernization.Framework.Transform
{

    /// <summary>
    /// Transforms a classic wiki/webpart page into a modern client side page
    /// </summary>
    public class PageTransformator : BasePageTransformator
    {
        private readonly Regex invalidCharsRegex = new Regex(@"[\*\?\|\\\t/:""'<>#{}%~&]", RegexOptions.Compiled);

        private readonly Regex invalidRulesRegex = new Regex(@"\.{2,}", RegexOptions.Compiled);

        private readonly Regex startEndRegex = new Regex(@"^[\. ]|[\. ]$", RegexOptions.Compiled);

        private readonly Regex extraSpacesRegex = new Regex(" {2,}", RegexOptions.Compiled);

        #region Construction
        /// <summary>
        /// Creates a page transformator instance with a target destination of a target web e.g. Modern/Communication Site
        /// </summary>
        /// <param name="sourceClientContext">ClientContext of the site holding the page</param>
        /// <param name="targetClientContext">ClientContext of the site that will receive the modernized page</param>
        public PageTransformator(ClientContext sourceClientContext, ClientContext targetClientContext) : this(sourceClientContext, targetClientContext, "webpartmapping.xml")
        {

        }

        /// <summary>
        /// Creates a page transformator instance
        /// </summary>
        /// <param name="sourceClientContext">ClientContext of the site holding the page</param>
        public PageTransformator(ClientContext sourceClientContext) : this(sourceClientContext, null, "webpartmapping.xml")
        {
        }

        /// <summary>
        /// Creates a page transformator instance
        /// </summary>
        /// <param name="sourceClientContext">ClientContext of the site holding the page</param>
        /// <param name="pageTransformationFile">Used page mapping file</param>
        public PageTransformator(ClientContext sourceClientContext, string pageTransformationFile) : this(sourceClientContext, null, pageTransformationFile)
        {

        }

        /// <summary>
        /// Creates a page transformator instance
        /// </summary>
        /// <param name="sourceClientContext">ClientContext of the site holding the page</param>
        /// <param name="targetClientContext">ClientContext of the site that will receive the modernized page</param>
        /// <param name="pageTransformationFile">Used page mapping file</param>
        public PageTransformator(ClientContext sourceClientContext, ClientContext targetClientContext, string pageTransformationFile)
        {

#if DEBUG && MEASURE && MEASURE
            InitMeasurement();
#endif

            this.sourceClientContext = sourceClientContext;
            this.targetClientContext = targetClientContext;

            this.version = GetVersion();
            this.pageTelemetry = new PageTelemetry(version);

            using (Stream schema = typeof(PageTransformator).Assembly.GetManifestResourceStream("SharePointPnP.Modernization.Framework.webpartmapping.xsd"))
            {
                // Load xml mapping data
                XmlSerializer xmlMapping = new XmlSerializer(typeof(PageTransformation));
                using (var stream = new FileStream(pageTransformationFile, FileMode.Open))
                {
                    // Ensure the provided file complies with the current schema
                    ValidateSchema(schema, stream);

                    // All good so it seems
                    this.pageTransformation = (PageTransformation)xmlMapping.Deserialize(stream);
                }
            }
        }

        /// <summary>
        /// Creates a page transformator instance
        /// </summary>
        /// <param name="sourceClientContext">ClientContext of the site holding the page</param>
        /// <param name="pageTransformationModel">Page transformation model</param>
        public PageTransformator(ClientContext sourceClientContext, PageTransformation pageTransformationModel) : this(sourceClientContext, null, pageTransformationModel)
        {

        }

        /// <summary>
        /// Creates a page transformator instance
        /// </summary>
        /// <param name="sourceClientContext">ClientContext of the site holding the page</param>
        /// <param name="targetClientContext">ClientContext of the site that will receive the modernized page</param>
        /// <param name="pageTransformationModel">Page transformation model</param>
        public PageTransformator(ClientContext sourceClientContext, ClientContext targetClientContext, PageTransformation pageTransformationModel)
        {

#if DEBUG && MEASURE
            InitMeasurement();
#endif

            this.sourceClientContext = sourceClientContext;
            this.targetClientContext = targetClientContext;

            this.version = GetVersion();
            this.pageTelemetry = new PageTelemetry(version);

            this.pageTransformation = pageTransformationModel;
        }
        #endregion

        /// <summary>
        /// Transform the page
        /// </summary>
        /// <param name="pageTransformationInformation">Information about the page to transform</param>
        /// <returns>The path to the created modern page</returns>
        public string Transform(PageTransformationInformation pageTransformationInformation)
        {
            SetPageId(Guid.NewGuid().ToString());

            var logsForSettings = pageTransformationInformation.DetailSettingsAsLogEntries();
            logsForSettings?.ForEach(o => Log(o, LogLevel.Information));

            #region Check for Target Site Context
            var hasTargetContext = targetClientContext != null;
            #endregion

            #region Input validation
            string pageType = null;
            if (pageTransformationInformation.SourceFile != null && pageTransformationInformation.SourcePage == null)
            {
                //TODO: extend check to ensure it's a real web part page
                isRootPage = IsRootPage(pageTransformationInformation.SourceFile);

                if (isRootPage)
                {
                    LogInfo(LogStrings.PageLivesOutsideOfALibrary, LogStrings.Heading_InputValidation);

                    // This always is a web part page
                    pageType = "WebPartPage";

                    // Item level permission copy makes no sense here
                    pageTransformationInformation.KeepPageSpecificPermissions = false;

                    // Same for swap pages, we don't support this as the pages live in a different location
                    pageTransformationInformation.TargetPageTakesSourcePageName = false;
                }
                else
                {
                    LogError(LogStrings.Error_BasicASPXPageCannotTransform, LogStrings.Heading_InputValidation);
                    throw new ArgumentException(LogStrings.Error_BasicASPXPageCannotTransform);
                }
            }
            else
            {
                if (pageTransformationInformation.SourcePage == null)
                {
                    LogError(LogStrings.Error_SourcePageNotFound, LogStrings.Heading_InputValidation);
                    throw new ArgumentNullException(LogStrings.Error_SourcePageNotFound);
                }

                // Validate page and it's eligibility for transformation
                if (!pageTransformationInformation.SourcePage.FieldExistsAndUsed(Constants.FileRefField) || !pageTransformationInformation.SourcePage.FieldExistsAndUsed(Constants.FileLeafRefField))
                {
                    LogError(LogStrings.Error_PageNotValidMissingFileRef, LogStrings.Heading_InputValidation);
                    throw new ArgumentException(LogStrings.Error_PageNotValidMissingFileRef);
                }

                pageType = pageTransformationInformation.SourcePage.PageType();
                LogInfo(string.Format(LogStrings.TransformationMode, pageType.FormatAsFriendlyTitle()), LogStrings.Heading_Summary, LogEntrySignificance.TransformMode);

                if (IsClientSidePage(pageType))
                {
                    LogError(LogStrings.Error_SourcePageIsModern, LogStrings.Heading_InputValidation);
                    throw new ArgumentException(LogStrings.Error_SourcePageIsModern);
                }

                if (IsAspxPage(pageType))
                {
                    LogError(LogStrings.Error_BasicASPXPageCannotTransform, LogStrings.Heading_InputValidation);
                    throw new ArgumentException(LogStrings.Error_BasicASPXPageCannotTransform);
                }

                if (IsPublishingPage(pageType))
                {
                    LogError(LogStrings.Error_PublishingPagesNotYetSupported, LogStrings.Heading_InputValidation);
                    throw new ArgumentException(LogStrings.Error_PublishingPagesNotYetSupported);
                }
            }

            if (hasTargetContext)
            {
                // If we're transforming into another site collection the "revert to old page" model does not exist as the 
                // old page is not present in there. Also adding the page transformation banner does not make sense for the same reason
                if (pageTransformationInformation.ModernizationCenterInformation != null && pageTransformationInformation.ModernizationCenterInformation.AddPageAcceptBanner)
                {
                    LogError(LogStrings.Error_CannotUsePageAcceptBannerCrossSite, LogStrings.Heading_InputValidation);
                    throw new ArgumentException(LogStrings.Error_CannotUsePageAcceptBannerCrossSite);
                }
            }

            if (IsBlogPage(pageType) && !hasTargetContext)
            {
                LogError(LogStrings.Error_BlogPageTransformationHasToBeCrossSite, LogStrings.Heading_InputValidation);
                throw new ArgumentException(LogStrings.Error_BlogPageTransformationHasToBeCrossSite);
            }

            // Disable cross-farm item level permissions from copying
            CrossFarmTransformationValidation(pageTransformationInformation);

            LogDebug(LogStrings.ValidationChecksComplete, LogStrings.Heading_InputValidation);

            #endregion

            try
            {

                #region Telemetry
#if DEBUG && MEASURE
            Start();
#endif
                DateTime transformationStartDateTime = DateTime.Now;

                LogDebug(LogStrings.LoadingClientContextObjects, LogStrings.Heading_SharePointConnection);
                LoadClientObject(sourceClientContext, false);

                LogInfo($"{sourceClientContext.Web.GetUrl()}", LogStrings.Heading_Summary, LogEntrySignificance.SourceSiteUrl);

                if (hasTargetContext)
                {
                    LogDebug(LogStrings.LoadingTargetClientContext, LogStrings.Heading_SharePointConnection);
                    LoadClientObject(targetClientContext, true);

                    if (IsBlogPage(pageType))
                    {
                        if (sourceClientContext.Site.Id.Equals(targetClientContext.Site.Id))
                        {
                            // Oops, seems source and target point to the same site collection...not allowed for blog page transformation
                            LogError(LogStrings.Error_SameSiteTransferNoAllowedForBlogPages, LogStrings.Heading_SharePointConnection);
                            throw new ArgumentNullException(LogStrings.Error_SameSiteTransferNoAllowedForBlogPages);
                        }
                    }
                    else
                    {
                        if (sourceClientContext.Site.Id.Equals(targetClientContext.Site.Id))
                        {
                            // Oops, seems source and target point to the same site collection...switch back the "source only" mode
                            targetClientContext = null;
                            hasTargetContext = false;
                            LogWarning(LogStrings.Error_FallBackToSameSiteTransfer, LogStrings.Heading_SharePointConnection);
                        }
                        else
                        {
                            // Ensure that the newly created page in the other site collection gets the same name as the source page
                            LogInfo(LogStrings.Error_OverridingTagePageTakesSourcePageName, LogStrings.Heading_SharePointConnection);
                            pageTransformationInformation.TargetPageTakesSourcePageName = true;
                        }
                    }

                    LogInfo($"{targetClientContext.Web.GetUrl()}", LogStrings.Heading_Summary, LogEntrySignificance.TargetSiteUrl);
                }

                PopulateGlobalProperties(sourceClientContext, targetClientContext);

                // Need to add further validation for target template
                if (hasTargetContext &&
                   (targetClientContext.Web.WebTemplate != "SITEPAGEPUBLISHING" && targetClientContext.Web.WebTemplate != "STS" && targetClientContext.Web.WebTemplate != "GROUP"))
                {

                    LogError(LogStrings.Error_CrossSiteTransferTargetsNonModernSite);
                    throw new ArgumentException(LogStrings.Error_CrossSiteTransferTargetsNonModernSite, LogStrings.Heading_SharePointConnection);
                }

                // Ensure PostAsNews is used together with PagePublishing
                if (pageTransformationInformation.PostAsNews && !pageTransformationInformation.PublishCreatedPage)
                {
                    pageTransformationInformation.PublishCreatedPage = true;
                    LogWarning(LogStrings.Warning_PostingAPageAsNewsRequiresPagePublishing, LogStrings.Heading_Summary);
                }

                // Store the information of the source page we do want to retain
                if (pageTransformationInformation.SourcePage != null)
                {
                    StoreSourcePageInformationToKeep(pageTransformationInformation.SourcePage);
                }

                LogInfo($"{GetFieldValue(pageTransformationInformation, Constants.FileRefField).ToLower()}", LogStrings.Heading_Summary, LogEntrySignificance.SourcePage);

                var spVersion = pageTransformationInformation.SourceVersion;
                var exactSpVersion = pageTransformationInformation.SourceVersionNumber;
                LogInfo($"{spVersion.DisplaySharePointVersion()} ({exactSpVersion})", LogStrings.Heading_Summary, LogEntrySignificance.SharePointVersion);


#if DEBUG && MEASURE
            Stop("Telemetry");
#endif
                #endregion

                #region Page creation
                // Detect if the page is living inside a folder
                LogDebug(LogStrings.DetectIfPageIsInFolder, LogStrings.Heading_PageCreation);
                string pageFolder = "";

                if (FieldExistsAndIsUsed(pageTransformationInformation, Constants.FileDirRefField))
                {
                    var fileRefFieldValue = GetFieldValue(pageTransformationInformation, Constants.FileDirRefField);

                    if (IsBlogPage(pageType))
                    {
                        if (fileRefFieldValue.ToLower().Contains($"/lists/{CacheManager.Instance.GetBlogListName(sourceClientContext)}"))
                        {
                            pageFolder = fileRefFieldValue.ToLower().Replace($"{sourceClientContext.Web.ServerRelativeUrl.TrimEnd(new[] { '/' })}/Lists/{CacheManager.Instance.GetBlogListName(sourceClientContext)}".ToLower(), "").Trim();
                        }
                        else
                        {
                            // Page was living in another list, leave the list name as that will be the folder hosting the modern file in SitePages.
                            // This convention is used to avoid naming conflicts
                            pageFolder = fileRefFieldValue.Replace($"{sourceClientContext.Web.ServerRelativeUrl}", "").Trim();
                        }
                    }
                    else
                    {
                        if (fileRefFieldValue.ToLower().Contains("/sitepages"))
                        {
                            pageFolder = fileRefFieldValue.Replace($"{sourceClientContext.Web.ServerRelativeUrl.TrimEnd(new[] { '/' })}/SitePages", "").Trim();
                        }
                        else
                        {
                            // Page was living in another list, leave the list name as that will be the folder hosting the modern file in SitePages.
                            // This convention is used to avoid naming conflicts
                            pageFolder = fileRefFieldValue.Replace($"{sourceClientContext.Web.ServerRelativeUrl}", "").Trim();
                        }
                    }

                    if (pageFolder.Length > 0)
                    {
                        if (pageFolder.Contains("/"))
                        {
                            if (pageFolder == "/")
                            {
                                pageFolder = "";
                            }
                            else
                            {
                                pageFolder = pageFolder.Substring(1);
                            }
                        }

                        // Add a trailing slash
                        pageFolder = pageFolder + "/";

                        LogInfo(LogStrings.PageIsLocatedInFolder, LogStrings.Heading_PageCreation);
                    }

                    if (isRootPage)
                    {
                        pageFolder = "Root/";
                        pageTransformationInformation.TargetPageName = $"{GetFieldValue(pageTransformationInformation, Constants.FileLeafRefField)}";
                    }
                }
                pageTransformationInformation.Folder = pageFolder;

                // If no targetname specified then we'll come up with one
                if (string.IsNullOrEmpty(pageTransformationInformation.TargetPageName))
                {
                    if (string.IsNullOrEmpty(pageTransformationInformation.TargetPagePrefix))
                    {
                        LogInfo(LogStrings.NoTargetNameUsingDefaultPrefix, LogStrings.Heading_PageCreation);
                        pageTransformationInformation.SetDefaultTargetPagePrefix();
                    }

                    if (hasTargetContext)
                    {
                        LogInfo(LogStrings.CrossSiteInUseUsingOriginalFileName, LogStrings.Heading_PageCreation);
                        if (IsBlogPage(pageType))
                        {
                            var generatedBlogPageName = $"{GetFieldValue(pageTransformationInformation, Constants.TitleField).Replace(" ", "-")}-{GetFieldValue(pageTransformationInformation, Constants.IDField)}.aspx";

                            // Based on this blog - http://www.simplyaprogrammer.com/2008/05/importing-files-into-sharepoint.html
                            string sanitizedName = extraSpacesRegex.Replace(invalidRulesRegex.Replace(invalidCharsRegex.Replace(input: generatedBlogPageName, replacement: string.Empty).Trim(), "."), " ");

                            while (startEndRegex.IsMatch(sanitizedName))
                            {
                                sanitizedName = startEndRegex.Replace(sanitizedName, string.Empty);
                            }

                            pageTransformationInformation.TargetPageName = sanitizedName;
                        }
                        else
                        {
                            pageTransformationInformation.TargetPageName = $"{GetFieldValue(pageTransformationInformation, Constants.FileLeafRefField)}";
                        }
                    }
                    else
                    {
                        LogInfo(LogStrings.UsingSuppliedPrefix, LogStrings.Heading_PageCreation);
                        pageTransformationInformation.TargetPageName = $"{pageTransformationInformation.TargetPagePrefix}{GetFieldValue(pageTransformationInformation, Constants.FileLeafRefField)}";
                    }

                }

                // Check if page name is free to use
#if DEBUG && MEASURE
            Start();
#endif
                bool pageExists = false;
                ClientSidePage targetPage = null;
                List pagesLibrary = null;
                Microsoft.SharePoint.Client.File existingFile = null;

                //The determines of the target client context has been specified and use that to generate the target page
                var context = hasTargetContext ? targetClientContext : sourceClientContext;

                try
                {
                    LogDebug(LogStrings.LoadingExistingPageIfExists, LogStrings.Heading_PageCreation);

                    // Just try to load the page in the fastest possible manner, we only want to see if the page exists or not
                    existingFile = Load(sourceClientContext, pageTransformationInformation, pageType, out pagesLibrary, targetClientContext);
                    pageExists = true;
                }
                catch (Exception ex)
                {
                    if (ex is ArgumentException)
                    {
                        LogInfo(LogStrings.CheckPageExistsError, LogStrings.Heading_PageCreation);
                    }
                    else
                    {
                        LogError(LogStrings.CheckPageExistsError, LogStrings.Heading_PageCreation, ex, true);
                    }

                }
#if DEBUG && MEASURE
            Stop("Load Page");
#endif

                if (pageExists)
                {
                    LogInfo(LogStrings.PageAlreadyExistsInTargetLocation, LogStrings.Heading_PageCreation);

                    if (!pageTransformationInformation.Overwrite)
                    {
                        var message = $"{LogStrings.PageNotOverwriteIfExists}  {pageTransformationInformation.TargetPageName}.";
                        LogError(message, LogStrings.Heading_PageCreation);
                        throw new ArgumentException(message);
                    }
                }

                // Create the client side page

                targetPage = context.Web.AddClientSidePage($"{pageTransformationInformation.Folder}{pageTransformationInformation.TargetPageName}");
                LogInfo($"{LogStrings.ModernPageCreated} ", LogStrings.Heading_PageCreation);
                #endregion

                #region Home page handling
#if DEBUG && MEASURE
            Start();
#endif
                LogDebug(LogStrings.TransformCheckIfPageIsHomePage, LogStrings.Heading_HomePageHandling);

                bool replacedByOOBHomePage = false;
                // Check if the transformed page is the web's home page
                if (sourceClientContext.Web.RootFolder.IsPropertyAvailable("WelcomePage") && !string.IsNullOrEmpty(sourceClientContext.Web.RootFolder.WelcomePage))
                {
                    LogInfo(LogStrings.WelcomePageSettingsIsPresent, LogStrings.Heading_HomePageHandling);

                    var homePageUrl = sourceClientContext.Web.RootFolder.WelcomePage;
                    var homepageName = Path.GetFileName(sourceClientContext.Web.RootFolder.WelcomePage);
                    if (homepageName.Equals(GetFieldValue(pageTransformationInformation, Constants.FileLeafRefField), StringComparison.InvariantCultureIgnoreCase))
                    {
                        LogInfo(LogStrings.TransformSourcePageIsHomePage, LogStrings.Heading_HomePageHandling);

                        targetPage.LayoutType = ClientSidePageLayoutType.Home;
                        if (pageTransformationInformation.ReplaceHomePageWithDefaultHomePage)
                        {
                            targetPage.KeepDefaultWebParts = true;
                            replacedByOOBHomePage = true;

                            LogInfo(LogStrings.TransformSourcePageHomePageUsingStock,
                                LogStrings.Heading_HomePageHandling);
                        }
                    }
                    else
                    {
                        LogInfo(LogStrings.TransformSourcePageIsNotHomePage, LogStrings.Heading_HomePageHandling);
                    }
                }
#if DEBUG && MEASURE
            Stop(LogStrings.Heading_HomePageHandling);
#endif
                #endregion

                #region Article page handling

                if (!replacedByOOBHomePage)
                {
                    LogInfo(LogStrings.TransformSourcePageAsArticlePage, LogStrings.Heading_ArticlePageHandling);

                    #region Configure header from target page
#if DEBUG && MEASURE
                Start();
#endif
                    if (pageTransformationInformation.PageHeader == null || pageTransformationInformation.PageHeader.Type == ClientSidePageHeaderType.None)
                    {
                        LogInfo(LogStrings.TransformArticleSetHeaderToNone, LogStrings.Heading_ArticlePageHandling);

                        if (pageTransformationInformation.SetAuthorInPageHeader && pageTransformationInformation.SourcePage != null)
                        {
                            targetPage.SetDefaultPageHeader();
                            targetPage.PageHeader.LayoutType = ClientSidePageHeaderLayoutType.NoImage;
                            SetAuthorInPageHeader(targetPage);
                        }
                        else
                        {
                            targetPage.RemovePageHeader();
                        }
                    }
                    else if (pageTransformationInformation.PageHeader.Type == ClientSidePageHeaderType.Default)
                    {
                        LogInfo(LogStrings.TransformArticleSetHeaderToDefault, LogStrings.Heading_ArticlePageHandling);

                        targetPage.SetDefaultPageHeader();
                    }
                    else if (pageTransformationInformation.PageHeader.Type == ClientSidePageHeaderType.Custom)
                    {
                        LogInfo($"{LogStrings.TransformArticleSetHeaderToCustom} " +
                                $"{LogStrings.TransformArticleHeaderImageUrl} {pageTransformationInformation.PageHeader.ImageServerRelativeUrl} ", LogStrings.Heading_ArticlePageHandling);

                        targetPage.SetCustomPageHeader(pageTransformationInformation.PageHeader.ImageServerRelativeUrl, pageTransformationInformation.PageHeader.TranslateX, pageTransformationInformation.PageHeader.TranslateY);
                    }
#if DEBUG && MEASURE
                Stop("Target page header");
#endif
                    #endregion

                    #region Analysis of the source page
#if DEBUG && MEASURE
                Start();
#endif
                    // Analyze the source page
                    Tuple<PageLayout, List<WebPartEntity>> pageData = null;

                    if (IsWikiPage(pageType))
                    {
                        LogInfo($"{LogStrings.TransformSourcePageIsWikiPage} - {LogStrings.TransformSourcePageAnalysing}", LogStrings.Heading_ArticlePageHandling);

                        pageData = new WikiPage(pageTransformationInformation.SourcePage, pageTransformation).Analyze();

                        // Wiki pages can contain embedded images and videos, which is not supported by the target RTE...split wiki text blocks so the transformator can handle the images and videos as separate web parts
                        LogInfo(LogStrings.WikiTextContainsImagesVideosReferences, LogStrings.Heading_ArticlePageHandling);
                    }
                    else if (IsBlogPage(pageType))
                    {
                        pageData = new WikiPage(pageTransformationInformation.SourcePage, pageTransformation).Analyze(isBlogPage: true);
                    }
                    else if (IsWebPartPage(pageType))
                    {
                        LogInfo($"{LogStrings.TransformSourcePageIsWebPartPage} {LogStrings.TransformSourcePageAnalysing}", LogStrings.Heading_ArticlePageHandling);

                        if (spVersion == SPVersion.SP2010 || spVersion == SPVersion.SP2013Legacy || spVersion == SPVersion.SP2016Legacy)
                        {
                            pageData = new WebPartPageOnPremises(pageTransformationInformation.SourcePage, pageTransformationInformation.SourceFile, pageTransformation).Analyze(true);
                        }
                        else
                        {
                            pageData = new WebPartPage(pageTransformationInformation.SourcePage, pageTransformationInformation.SourceFile, pageTransformation).Analyze(true);
                        }
                    }

                    // Analyze the "text" parts (wikitext parts and text in content editor web parts)
                    pageData = new Tuple<PageLayout, List<WebPartEntity>>(pageData.Item1, new WikiHtmlTransformator(this.sourceClientContext, targetPage, pageTransformationInformation as BaseTransformationInformation, base.RegisteredLogObservers).TransformPlusSplit(pageData.Item2, pageTransformationInformation.HandleWikiImagesAndVideos, pageTransformationInformation.AddTableListImageAsImageWebPart));

#if DEBUG && MEASURE
                Stop("Analyze page");
#endif
                    #endregion

                    #region Page title configuration
#if DEBUG && MEASURE
                Start();
#endif
                    // Set page title
                    if (IsWikiPage(pageType))
                    {
                        SetPageTitle(pageTransformationInformation, targetPage);
                    }
                    else if (IsBlogPage(pageType))
                    {
                        targetPage.PageTitle = GetFieldValue(pageTransformationInformation, Constants.TitleField);
                        if (targetPage.PageTitle == null)
                        {
                            targetPage.PageTitle = "";
                        }
                    }
                    else if (IsWebPartPage(pageType))
                    {
                        bool titleFound = false;
                        var titleBarWebPart = pageData.Item2.Where(p => p.Type == WebParts.TitleBar).FirstOrDefault();
                        if (titleBarWebPart != null)
                        {
                            if (titleBarWebPart.Properties.ContainsKey("HeaderTitle") && !string.IsNullOrEmpty(titleBarWebPart.Properties["HeaderTitle"]))
                            {
                                var title = titleBarWebPart.Properties["HeaderTitle"];

                                LogInfo($"{LogStrings.TransformPageModernTitle} {title}", LogStrings.Heading_ArticlePageHandling);
                                targetPage.PageTitle = title;
                                titleFound = true;
                            }
                        }

                        if (!titleFound)
                        {
                            SetPageTitle(pageTransformationInformation, targetPage);
                        }
                    }

                    if (pageTransformationInformation.PageTitleOverride != null)
                    {
                        var title = pageTransformationInformation.PageTitleOverride(targetPage.PageTitle);
                        targetPage.PageTitle = title;

                        LogInfo($"{LogStrings.TransformPageTitleOverride} - page title: {title}", LogStrings.Heading_ArticlePageHandling);
                    }
#if DEBUG && MEASURE
                Stop("Set page title");
#endif
                    #endregion

                    #region Page layout configuration
#if DEBUG && MEASURE
                Start();
#endif
                    // Use the default layout transformator
                    ILayoutTransformator layoutTransformator = new LayoutTransformator(targetPage);

                    // Do we have an override?
                    if (pageTransformationInformation.LayoutTransformatorOverride != null)
                    {
                        LogInfo(LogStrings.TransformLayoutTransformatorOverride, LogStrings.Heading_ArticlePageHandling);
                        layoutTransformator = pageTransformationInformation.LayoutTransformatorOverride(targetPage);
                    }

                    // Apply the layout to the page
                    layoutTransformator.Transform(pageData);
#if DEBUG && MEASURE
                Stop("Page layout");
#endif
                    #endregion

                    #region Page Banner creation
                    if (!pageTransformationInformation.TargetPageTakesSourcePageName)
                    {

                        if (pageTransformationInformation.ModernizationCenterInformation != null && pageTransformationInformation.ModernizationCenterInformation.AddPageAcceptBanner)
                        {

#if DEBUG && MEASURE
                        Start();
#endif

                            // Bump the row values for the existing web parts as we've inserted a new section
                            foreach (var section in targetPage.Sections)
                            {
                                section.Order = section.Order + 1;
                            }

                            // Add new section for banner part
                            targetPage.Sections.Insert(0, new CanvasSection(targetPage, CanvasSectionTemplate.OneColumn, 0));

                            // Bump the row values for the existing web parts as we've inserted a new section
                            foreach (var webpart in pageData.Item2.Where(c => !c.IsClosed))
                            {
                                webpart.Row = webpart.Row + 1;
                            }


                            var sourcePageUrl = GetFieldValue(pageTransformationInformation, Constants.FileRefField);
                            var orginalSourcePageName = GetFieldValue(pageTransformationInformation, Constants.FileLeafRefField);
                            Uri host = new Uri(sourceClientContext.Web.GetUrl());

                            string path = $"{host.Scheme}://{host.DnsSafeHost}{sourcePageUrl.Replace(GetFieldValue(pageTransformationInformation, Constants.FileLeafRefField), "")}";

                            // Add "fake" banner web part that then will be transformed onto the page
                            Dictionary<string, string> props = new Dictionary<string, string>(2)
                        {
                            { "SourcePage", $"{path}{orginalSourcePageName}" },
                            { "TargetPage", $"{path}{pageTransformationInformation.TargetPageName}" }
                        };

                            WebPartEntity bannerWebPart = new WebPartEntity()
                            {
                                Type = WebParts.PageAcceptanceBanner,
                                Column = 1,
                                Row = 1,
                                Title = "",
                                Order = 0,
                                Properties = props,
                            };
                            pageData.Item2.Insert(0, bannerWebPart);
                            LogInfo(LogStrings.TransformAddedPageAcceptBanner, LogStrings.Heading_ArticlePageHandling);

#if DEBUG && MEASURE
                        Stop("Page Banner");
#endif
                        }
                    }
                    #endregion

                    #region Content transformation

                    LogDebug(LogStrings.PreparingContentTransformation, LogStrings.Heading_ArticlePageHandling);

#if DEBUG && MEASURE
                Start();
#endif
                    // Use the default content transformator
                    IContentTransformator contentTransformator = new ContentTransformator(sourceClientContext, targetPage, pageTransformation, pageTransformationInformation as BaseTransformationInformation, base.RegisteredLogObservers);

                    // Do we have an override?
                    if (pageTransformationInformation.ContentTransformatorOverride != null)
                    {
                        LogInfo(LogStrings.TransformUsingContentTransformerOverride, LogStrings.Heading_ArticlePageHandling);

                        contentTransformator = pageTransformationInformation.ContentTransformatorOverride(targetPage, pageTransformation);
                    }

                    LogInfo(LogStrings.TransformingContentStart, LogStrings.Heading_ArticlePageHandling);

                    // Run the content transformator
                    contentTransformator.Transform(pageData.Item2.Where(c => !c.IsClosed).ToList());

                    LogInfo(LogStrings.TransformingContentEnd, LogStrings.Heading_ArticlePageHandling);
#if DEBUG && MEASURE
                Stop("Content transformation");
#endif
                    #endregion

                    #region Text/Section/Column cleanup
                    // Drop "empty" text parts. Wiki pages tend to have a lot of text parts just containing div's and BR's...no point in keep those as they generate to much whitespace
                    RemoveEmptyTextParts(targetPage);

                    // Remove empty sections and columns to optimize screen real estate
                    if (pageTransformationInformation.RemoveEmptySectionsAndColumns)
                    {
                        RemoveEmptySectionsAndColumns(targetPage);
                    }
                    #endregion
                }
                #endregion

                #region Page persisting + permissions
                #region Save the page
#if DEBUG && MEASURE
            Start();
#endif
                // Persist the client side page
                if (hasTargetContext)
                {
                    var pageName = $"{pageTransformationInformation.Folder}{pageTransformationInformation.TargetPageName}";

                    targetPage.Save(pageName);

                    LogInfo($"{LogStrings.TransformSavedPageInCrossSiteCollection}: {pageName}", LogStrings.Heading_ArticlePageHandling);
                }
                else
                {
                    var pageName = $"{pageTransformationInformation.Folder}{pageTransformationInformation.TargetPageName}";

                    targetPage.Save(pageName, existingFile, pagesLibrary);

                    LogInfo($"{LogStrings.TransformSavedPage}: {pageName}", LogStrings.Heading_ArticlePageHandling);
                }

#if DEBUG && MEASURE
            Stop("Persist page");
#endif
                #endregion

                #region Page metadata handling
                // Temporary removal of metadata copy for cross site.
                if (pageTransformationInformation.CopyPageMetadata)
                {
#if DEBUG && MEASURE
                Start();
#endif
                    // Copy the page metadata 
                    CopyPageMetadata(pageTransformationInformation, pageType, targetPage, pagesLibrary);
#if DEBUG && MEASURE
                Stop("Page metadata handling");
#endif
                }
                #endregion

                #region Permission handling
                ListItemPermission listItemPermissionsToKeep = null;
                if (pageTransformationInformation.KeepPageSpecificPermissions)
                {
#if DEBUG && MEASURE
                Start();
#endif
                    // Check if we do have item level permissions we want to take over
                    listItemPermissionsToKeep = GetItemLevelPermissions(hasTargetContext, pagesLibrary, pageTransformationInformation.SourcePage, targetPage.PageListItem);

                    if (!pageTransformationInformation.TargetPageTakesSourcePageName || hasTargetContext)
                    {
                        // If we're not doing a page name swap now we need to update the target item with the needed item level permissions.                    
                        // When creating the page in another site collection we'll always want to copy item level permissions if specified
                        ApplyItemLevelPermissions(hasTargetContext, targetPage.PageListItem, listItemPermissionsToKeep);
                    }
#if DEBUG && MEASURE
                Stop("Permission handling");
#endif
                }
                #endregion

                #region Page Publishing
                // Tag the file with a page modernization version stamp

                string serverRelativePathForModernPage = "";

                if (IsBlogPage(pageType))
                {
                    serverRelativePathForModernPage = ReturnModernBlogPageServerRelativeUrl(pageTransformationInformation);
                }
                else
                {
                    serverRelativePathForModernPage = ReturnModernPageServerRelativeUrl(pageTransformationInformation, hasTargetContext);
                }

                bool pageListItemWasReloaded = false;
                try
                {
                    var targetPageFile = context.Web.GetFileByServerRelativeUrl(serverRelativePathForModernPage);
                    context.Load(targetPageFile, p => p.Properties);
                    targetPageFile.Properties["sharepointpnp_pagemodernization"] = this.version;
                    targetPageFile.Update();

                    if (!pageTransformationInformation.KeepPageCreationModificationInformation &&
                        !pageTransformationInformation.PostAsNews &&
                        pageTransformationInformation.PublishCreatedPage)
                    {
                        // Try to publish, if publish is not needed/possible (e.g. when no minor/major versioning set) then this will return an error that we'll be ignoring
                        targetPageFile.Publish(LogStrings.PublishMessage);
                    }

                    // Ensure we've the most recent page list item loaded, must be last statement before calling ExecuteQuery
                    context.Load(targetPage.PageListItem);
                    // Send both the property update and publish as a single operation to SharePoint
                    context.ExecuteQueryRetry();
                    pageListItemWasReloaded = true;
                }
                catch (Exception ex)
                {
                    // Eat exceptions as this is not critical for the generated page
                    LogWarning(LogStrings.Warning_NonCriticalErrorDuringVersionStampAndPublish, LogStrings.Heading_ArticlePageHandling);
                }

                // Update flags field to indicate this is a "migrated" page
                try
                {
                    // If for some reason the reload batched with the previous request did not finish then do it again
                    if (!pageListItemWasReloaded)
                    {
                        context.Load(targetPage.PageListItem);
                        context.ExecuteQueryRetry();
                    }

                    // Only perform the update when the field was not yet set
                    bool skipSettingMigratedFromServerRendered = false;
                    if (targetPage.PageListItem[Constants.SPSitePageFlagsField] != null)
                    {
                        skipSettingMigratedFromServerRendered = (targetPage.PageListItem[Constants.SPSitePageFlagsField] as string[]).Contains("MigratedFromServerRendered");
                    }

                    if (!skipSettingMigratedFromServerRendered)
                    {
                        targetPage.PageListItem[Constants.SPSitePageFlagsField] = ";#MigratedFromServerRendered;#";
                        //targetPage.PageListItem.Update();
                        targetPage.PageListItem.UpdateOverwriteVersion();
                        context.Load(targetPage.PageListItem);
                        context.ExecuteQueryRetry();
                    }
                }
                catch (Exception ex)
                {
                    // Eat any exception
                }

                // Disable page comments on the create page, if needed
                if (pageTransformationInformation.DisablePageComments)
                {
                    targetPage.DisableComments();
                    LogInfo(LogStrings.TransformDisablePageComments, LogStrings.Heading_ArticlePageHandling);
                }

                #endregion

                ListItem finalListItemToUpdate;

                #region Page name switching
                // All went well so far...swap pages if that's needed. When copying to another site collection this step is not needed
                // as the created page already has the final name
                if (pageTransformationInformation.TargetPageTakesSourcePageName && !hasTargetContext)
                {
#if DEBUG && MEASURE
                Start();
#endif
                    //Load the source page
                    SwapPages(pageTransformationInformation, listItemPermissionsToKeep);

                    // Reload the target page list item for future updates because the existing reference is invalid due to the copy/moveto operations from swappages
                    var targetPageFile = context.Web.GetFileByServerRelativeUrl(serverRelativePathForModernPage);
                    context.Load(targetPageFile, p => p.ListItemAllFields);
                    context.ExecuteQueryRetry();

                    finalListItemToUpdate = targetPageFile.ListItemAllFields;

#if DEBUG && MEASURE
                Stop("Pagename swap");
#endif
                }
                else
                {
                    finalListItemToUpdate = targetPage.PageListItem;
                }
                #endregion

                #region Restore page author/editor/created/modified
                if ((pageTransformationInformation.SourcePage != null && pageTransformationInformation.KeepPageCreationModificationInformation && this.SourcePageAuthor != null && this.SourcePageEditor != null) ||
                    pageTransformationInformation.PostAsNews)
                {
                    UpdateTargetPageWithSourcePageInformation(finalListItemToUpdate, pageTransformationInformation, serverRelativePathForModernPage, hasTargetContext);
                }
                #endregion

                // NO page updates are allowed anymore past this point as otherwise the set page usage information and published/posted state will be impacted!

                #region Telemetry
                if (!pageTransformationInformation.SkipTelemetry && this.pageTelemetry != null)
                {
                    TimeSpan duration = DateTime.Now.Subtract(transformationStartDateTime);
                    this.pageTelemetry.LogTransformationDone(duration, pageType, pageTransformationInformation);
                    this.pageTelemetry.Flush();
                }

                LogInfo(LogStrings.TransformComplete, LogStrings.Heading_PageCreation);
                #endregion

                #region Closing
                CacheManager.Instance.SetLastUsedTransformator(this);
                return serverRelativePathForModernPage;
                #endregion

                #endregion
            }
            catch (Exception ex)
            {
                LogError(LogStrings.CriticalError_ErrorOccurred, LogStrings.Heading_Summary, ex, isCriticalException: true);

                // Throw exception if there's no registered log observers
                if (base.RegisteredLogObservers.Count == 0)
                {
                    throw;
                }
            }

            return string.Empty;
        }

        /// <summary>
        /// Performs the logic needed to swap a genered Migrated_Page.aspx to Page.aspx and then Page.aspx to Old_Page.aspx
        /// </summary>
        /// <param name="pageTransformationInformation">Information about the page to transform</param>
        public void SwapPages(PageTransformationInformation pageTransformationInformation, ListItemPermission listItemPermissionsToKeep)
        {
            LogInfo("Swapping pages", LogStrings.Heading_SwappingPages);
            var sourcePageUrl = GetFieldValue(pageTransformationInformation, Constants.FileRefField);
            var orginalSourcePageName = GetFieldValue(pageTransformationInformation, Constants.FileLeafRefField);

            string sourcePath = sourcePageUrl.Replace(GetFieldValue(pageTransformationInformation, Constants.FileLeafRefField), "");
            string targetPath = sourcePath;

            if (!sourcePath.ToLower().Contains("/sitepages"))
            {
                // Source file was living outside of the site pages library
                targetPath = sourcePath.Replace(sourceClientContext.Web.ServerRelativeUrl, "");
                targetPath = $"{sourceClientContext.Web.ServerRelativeUrl.TrimEnd(new[] { '/' })}/SitePages{targetPath}";
            }

            var sourcePage = this.sourceClientContext.Web.GetFileByServerRelativeUrl(sourcePageUrl);
            this.sourceClientContext.Load(sourcePage);
            this.sourceClientContext.ExecuteQueryRetry();

            if (string.IsNullOrEmpty(pageTransformationInformation.SourcePagePrefix))
            {
                LogInfo("Using default source page prefix", LogStrings.Heading_SwappingPages);
                pageTransformationInformation.SetDefaultSourcePagePrefix();
            }
            var newSourcePageUrl = $"{pageTransformationInformation.SourcePagePrefix}{GetFieldValue(pageTransformationInformation, Constants.FileLeafRefField)}";


            // Rename source page using the sourcepageprefix
            // STEP1: First copy the source page to a new name. We on purpose use CopyTo as we want to avoid that "linked" url's get 
            //        patched up during a MoveTo operation as that would also patch the url's in our new modern page
            var step1Path = $"{sourcePath}{newSourcePageUrl}";
            sourcePage.CopyTo(step1Path, true);
            this.sourceClientContext.ExecuteQueryRetry();
            LogInfo($"{LogStrings.TransformSwappingPageStep1}: {step1Path}", LogStrings.Heading_SwappingPages);

            // Restore the item level permissions on the copied page (if any)
            if (pageTransformationInformation.KeepPageSpecificPermissions && listItemPermissionsToKeep != null)
            {
                LogInfo(LogStrings.TransformSwappingPageRestorePermissions, LogStrings.Heading_SwappingPages);

                // load the copied target file
                var newSource = this.sourceClientContext.Web.GetFileByServerRelativeUrl($"{sourcePath}{newSourcePageUrl}");
                this.sourceClientContext.Load(newSource);
                this.sourceClientContext.Load(newSource.ListItemAllFields, p => p.RoleAssignments);
                this.sourceClientContext.ExecuteQueryRetry();

                // Reload source page
                ApplyItemLevelPermissions(false, newSource.ListItemAllFields, listItemPermissionsToKeep, alwaysBreakItemLevelPermissions: true);
            }

            //Load the created target page
            var targetPageUrl = $"{targetPath}{pageTransformationInformation.TargetPageName}";
            var targetPageFile = this.sourceClientContext.Web.GetFileByServerRelativeUrl(targetPageUrl);
            this.sourceClientContext.Load(targetPageFile);
            this.sourceClientContext.ExecuteQueryRetry();

            LogInfo(LogStrings.TransformSwappingPageStep2, LogStrings.Heading_SwappingPages);

            // STEP2: Fix possible navigation entries to point to the "copied" source page first
            // Rename the target page to the original source page name
            // CopyTo and MoveTo with option to overwrite first internally delete the file to overwrite, which
            // results in all page navigation nodes pointing to this file to be deleted. Hence let's point these
            // navigation entries first to the copied version of the page we just created
            this.sourceClientContext.Web.Context.Load(this.sourceClientContext.Web, w => w.Navigation.QuickLaunch, w => w.Navigation.TopNavigationBar);
            this.sourceClientContext.Web.Context.ExecuteQueryRetry();

            bool navWasFixed = false;
            IQueryable<NavigationNode> currentNavNodes = null;
            IQueryable<NavigationNode> globalNavNodes = null;
            var currentNavigation = this.sourceClientContext.Web.Navigation.QuickLaunch;
            var globalNavigation = this.sourceClientContext.Web.Navigation.TopNavigationBar;
            // Check for nav nodes
            currentNavNodes = currentNavigation.Where(n => n.Url.Equals(sourcePageUrl, StringComparison.InvariantCultureIgnoreCase));
            globalNavNodes = globalNavigation.Where(n => n.Url.Equals(sourcePageUrl, StringComparison.InvariantCultureIgnoreCase));

            if (currentNavNodes.Count() > 0 || globalNavNodes.Count() > 0)
            {
                navWasFixed = true;
                foreach (var node in currentNavNodes)
                {
                    node.Url = $"{sourcePath}{newSourcePageUrl}";
                    node.Update();
                }
                foreach (var node in globalNavNodes)
                {
                    node.Url = $"{sourcePath}{newSourcePageUrl}";
                    node.Update();
                }
                this.sourceClientContext.ExecuteQueryRetry();
                LogInfo(LogStrings.TransformSwappingPageUpdateNavigation, LogStrings.Heading_SwappingPages);
            }

            LogInfo(LogStrings.TransformSwappingPageStep3, LogStrings.Heading_SwappingPages);

            // STEP3: Now copy the created modern page over the original source page, at this point the new page has the same name as the original page had before transformation
            var step3Path = $"{targetPath}{orginalSourcePageName}";
            targetPageFile.CopyTo(step3Path, true);
            this.sourceClientContext.ExecuteQueryRetry();
            LogInfo($"{LogStrings.TransformSwappingPageStep3Path} :{step3Path}", LogStrings.Heading_SwappingPages);

            // Apply the item level permissions on the final page (if any)
            if (pageTransformationInformation.KeepPageSpecificPermissions && listItemPermissionsToKeep != null)
            {
                LogInfo(LogStrings.TransformSwappingPagesApplyItemPermissions, LogStrings.Heading_SwappingPages);

                // load the copied target file
                var newTarget = this.sourceClientContext.Web.GetFileByServerRelativeUrl($"{targetPath}{orginalSourcePageName}");
                this.sourceClientContext.Load(newTarget);
                this.sourceClientContext.Load(newTarget.ListItemAllFields, p => p.RoleAssignments);
                this.sourceClientContext.ExecuteQueryRetry();

                ApplyItemLevelPermissions(false, newTarget.ListItemAllFields, listItemPermissionsToKeep, alwaysBreakItemLevelPermissions: true);
            }

            // STEP4: Finish with restoring the page navigation: update the navlinks to point back the original page name
            LogInfo(LogStrings.TransformSwappingPagesStep4, LogStrings.Heading_SwappingPages);

            if (navWasFixed)
            {

                // Reload the navigation entries as did update them
                this.sourceClientContext.Web.Context.Load(this.sourceClientContext.Web, w => w.Navigation.QuickLaunch, w => w.Navigation.TopNavigationBar);
                this.sourceClientContext.Web.Context.ExecuteQueryRetry();

                currentNavigation = this.sourceClientContext.Web.Navigation.QuickLaunch;
                globalNavigation = this.sourceClientContext.Web.Navigation.TopNavigationBar;
                if (!string.IsNullOrEmpty($"{sourcePath}{newSourcePageUrl}"))
                {
                    currentNavNodes = currentNavigation.Where(n => n.Url.Equals($"{sourcePath}{newSourcePageUrl}", StringComparison.InvariantCultureIgnoreCase));
                    globalNavNodes = globalNavigation.Where(n => n.Url.Equals($"{sourcePath}{newSourcePageUrl}", StringComparison.InvariantCultureIgnoreCase));
                }

                foreach (var node in currentNavNodes)
                {
                    node.Url = sourcePageUrl;
                    node.Update();
                }
                foreach (var node in globalNavNodes)
                {
                    node.Url = sourcePageUrl;
                    node.Update();
                }
                this.sourceClientContext.ExecuteQueryRetry();
            }

            //STEP5: Conclude with deleting the originally created modern page as we did copy that already in step 3
            LogInfo(LogStrings.TransformSwappingPagesStep5, LogStrings.Heading_SwappingPages);
            targetPageFile.DeleteObject();
            this.sourceClientContext.ExecuteQueryRetry();

            //STEP6: if the source page lived outside of the site pages library then we also need to delete the original page from that spot
            if (sourcePath != targetPath)
            {
                LogInfo(LogStrings.TransformSwappingPagesStep6, LogStrings.Heading_SwappingPages);
                sourcePage.DeleteObject();
                this.sourceClientContext.ExecuteQueryRetry();
            }
        }

        /// <summary>
        /// Loads a page transformation model from file
        /// </summary>
        /// <param name="pageTransformationFile">File holding the page transformation model</param>
        /// <returns>Page transformation model</returns>
        public static PageTransformation LoadPageTransformationModel(string pageTransformationFile)
        {
            // Load xml mapping data
            XmlSerializer xmlMapping = new XmlSerializer(typeof(PageTransformation));
            using (var stream = new FileStream(pageTransformationFile, FileMode.Open))
            {
                return (PageTransformation)xmlMapping.Deserialize(stream);
            }
        }

        #region Helper methods
        private string ReturnModernBlogPageServerRelativeUrl(PageTransformationInformation pageTransformationInformation)
        {
            string returnUrl = null;

            string originalSourcePageName = GetFieldValue(pageTransformationInformation, Constants.FileLeafRefField).ToLower();
            string sourcePath = GetFieldValue(pageTransformationInformation, Constants.FileRefField).ToLower().Replace(originalSourcePageName, "");
            string targetPath = sourcePath;


            // Cross site collection transfer, new page always takes the name of the old page
            if (!sourcePath.Contains($"/lists/{CacheManager.Instance.GetBlogListName(sourceClientContext)}"))
            {
                // Source file was living outside of the site pages library
                targetPath = sourcePath.Replace(sourceClientContext.Web.ServerRelativeUrl.ToLower(), "");
                targetPath = $"{targetClientContext.Web.ServerRelativeUrl.TrimEnd(new[] { '/' }).ToLower()}/sitepages{targetPath}";
            }
            else
            {
                // Page was living inside the sitepages library
                targetPath = sourcePath.Replace($"{sourceClientContext.Web.ServerRelativeUrl.TrimEnd(new[] { '/' })}/lists/{CacheManager.Instance.GetBlogListName(sourceClientContext)}".ToLower(), "");
                targetPath = $"{targetClientContext.Web.ServerRelativeUrl.TrimEnd(new[] { '/' }).ToLower()}/sitepages{targetPath}";
            }

            //{pageTransformationInformation.TargetPageName}
            returnUrl = $"{targetPath}{pageTransformationInformation.TargetPageName}".ToLower();

            LogInfo($"{returnUrl}", LogStrings.Heading_Summary, LogEntrySignificance.TargetPage);
            return returnUrl;
        }

        private string ReturnModernPageServerRelativeUrl(PageTransformationInformation pageTransformationInformation, bool hasTargetContext)
        {
            string returnUrl = null;

            string originalSourcePageName = GetFieldValue(pageTransformationInformation, Constants.FileLeafRefField).ToLower();
            string sourcePath = GetFieldValue(pageTransformationInformation, Constants.FileRefField).ToLower().Replace(originalSourcePageName, "");
            string targetPath = sourcePath;

            if (hasTargetContext)
            {
                // Cross site collection transfer, new page always takes the name of the old page
                if (!sourcePath.Contains("/sitepages"))
                {
                    // Source file was living outside of the site pages library
                    targetPath = sourcePath.Replace(sourceClientContext.Web.ServerRelativeUrl.ToLower(), "");

                    if (pageTransformationInformation.SourceFile != null && pageTransformationInformation.SourcePage == null)
                    {
                        targetPath = targetPath + "root/";
                    }

                    targetPath = $"{targetClientContext.Web.ServerRelativeUrl.TrimEnd(new[] { '/' }).ToLower()}/sitepages{targetPath}";
                }
                else
                {
                    // Page was living inside the sitepages library
                    targetPath = sourcePath.Replace($"{sourceClientContext.Web.ServerRelativeUrl.TrimEnd(new[] { '/' })}/sitepages".ToLower(), "");
                    targetPath = $"{targetClientContext.Web.ServerRelativeUrl.TrimEnd(new[] { '/' }).ToLower()}/sitepages{targetPath}";
                }

                returnUrl = $"{targetPath}{originalSourcePageName}";
            }
            else
            {
                // In-place modernization
                if (!sourcePath.Contains("/sitepages"))
                {
                    // Source file was living outside of the site pages library
                    targetPath = sourcePath.Replace(sourceClientContext.Web.ServerRelativeUrl.ToLower(), "");

                    if (pageTransformationInformation.SourceFile != null && pageTransformationInformation.SourcePage == null)
                    {
                        targetPath = targetPath + "root/";
                    }

                    targetPath = $"{sourceClientContext.Web.ServerRelativeUrl.TrimEnd(new[] { '/' })}/sitepages{targetPath}".ToLower();
                }

                if (!pageTransformationInformation.TargetPageTakesSourcePageName)
                {
                    // New page uses a different name (e.g. Migrated_xxx.aspx)
                    returnUrl = $"{targetPath}{pageTransformationInformation.TargetPageName}".ToLower();
                }
                else
                {
                    // New page takes the name of the old page
                    returnUrl = $"{targetPath}{GetFieldValue(pageTransformationInformation, Constants.FileLeafRefField)}".ToLower();
                }
            }

            LogInfo($"{returnUrl}", LogStrings.Heading_Summary, LogEntrySignificance.TargetPage);
            return returnUrl;
        }

        private void SetPageTitle(PageTransformationInformation pageTransformationInformation, ClientSidePage targetPage)
        {
            if (FieldExistsAndIsUsed(pageTransformationInformation, Constants.FileLeafRefField))
            {
                string pageTitle = Path.GetFileNameWithoutExtension((GetFieldValue(pageTransformationInformation, Constants.FileLeafRefField)));
                if (!string.IsNullOrEmpty(pageTitle))
                {
                    pageTitle = pageTitle.First().ToString().ToUpper() + pageTitle.Substring(1);
                    targetPage.PageTitle = pageTitle;
                    LogInfo($"{LogStrings.TransformPageModernTitle} {pageTitle}", LogStrings.Heading_SetPageTitle);
                }
            }
        }

        private void SetAuthorInPageHeader(ClientSidePage targetClientSidePage)
        {
            try
            {
                var sourcePlatformVersion = GetVersion(this.sourceClientContext);

                // Author source platforms do require account mapping, to be updated once that feature is available
                if (sourcePlatformVersion == SPVersion.SPO)
<<<<<<< HEAD
                {
                    using (var clonedTargetContext = targetClientSidePage.Context.Clone(targetClientSidePage.Context.Web.Url))
=======
                {                    
                    using (var clonedTargetContext = targetClientSidePage.Context.Clone(targetClientSidePage.Context.Web.GetUrl()))
>>>>>>> da82ce3b
                    {
                        var pageAuthorUser = clonedTargetContext.Web.EnsureUser(this.SourcePageAuthor.LookupValue);
                        clonedTargetContext.Load(pageAuthorUser);
                        clonedTargetContext.ExecuteQueryRetry();

                        var author = CacheManager.Instance.GetUserFromUserList(targetClientSidePage.Context, pageAuthorUser.Id);

                        if (author != null)
                        {
                            // Don't serialize null values
                            var jsonSerializerSettings = new JsonSerializerSettings()
                            {
                                MissingMemberHandling = MissingMemberHandling.Ignore,
                                NullValueHandling = NullValueHandling.Ignore
                            };

                            var json = JsonConvert.SerializeObject(author, jsonSerializerSettings);

                            if (!string.IsNullOrEmpty(json))
                            {
                                targetClientSidePage.PageHeader.Authors = json;
                            }
                        }
                        else
                        {
                            this.LogWarning(string.Format(LogStrings.Warning_PageHeaderAuthorNotSet, $"Author {this.SourcePageAuthor.LookupValue} could not be resolved."), LogStrings.Heading_ArticlePageHandling);
                        }
                    }
                }
            }
            catch (Exception ex)
            {
                this.LogWarning(string.Format(LogStrings.Warning_PageHeaderAuthorNotSet, ex.Message), LogStrings.Heading_ArticlePageHandling);
            }
        }

        private Microsoft.SharePoint.Client.File Load(ClientContext sourceContext, PageTransformationInformation pageTransformationInformation, string pageType, out List pagesLibrary, ClientContext targetContext = null)
        {
            sourceContext.Web.EnsureProperty(w => w.ServerRelativeUrl);

            // Load the pages library and page file (if exists) in one go 
            if (GetVersion(sourceClientContext) == SPVersion.SP2010)
            {
                pagesLibrary = sourceContext.Web.GetSitePagesLibrary();
            }
            else
            {

                if (IsBlogPage(pageType))
                {
                    var listServerRelativeUrl = UrlUtility.Combine(sourceContext.Web.ServerRelativeUrl, $"lists/{CacheManager.Instance.GetBlogListName(sourceContext)}");
                    pagesLibrary = sourceContext.Web.GetList(listServerRelativeUrl);
                }
                else
                {
                    var listServerRelativeUrl = UrlUtility.Combine(sourceContext.Web.ServerRelativeUrl, "SitePages");
                    pagesLibrary = sourceContext.Web.GetList(listServerRelativeUrl);
                }
            }

            if (pageTransformationInformation.CopyPageMetadata)
            {
                sourceContext.Web.Context.Load(pagesLibrary, l => l.DefaultViewUrl, l => l.Id, l => l.BaseTemplate, l => l.OnQuickLaunch, l => l.DefaultViewUrl, l => l.Title,
                                                  l => l.Hidden, l => l.EffectiveBasePermissions, l => l.RootFolder, l => l.RootFolder.ServerRelativeUrl,
                                                  l => l.Fields.IncludeWithDefaultProperties(f => f.Id, f => f.Title, f => f.Hidden, f => f.InternalName, f => f.DefaultValue, f => f.Required));
            }
            else
            {
                sourceContext.Web.Context.Load(pagesLibrary, l => l.DefaultViewUrl, l => l.Id, l => l.BaseTemplate, l => l.OnQuickLaunch, l => l.DefaultViewUrl, l => l.Title,
                                                  l => l.Hidden, l => l.EffectiveBasePermissions, l => l.RootFolder, l => l.RootFolder.ServerRelativeUrl);
            }

            var contextForFile = targetClientContext == null ? sourceClientContext : targetClientContext;
            var sitePagesServerRelativeUrl = UrlUtility.Combine(contextForFile.Web.ServerRelativeUrl, "sitepages");

            var file = contextForFile.Web.GetFileByServerRelativeUrl($"{sitePagesServerRelativeUrl}/{pageTransformationInformation.Folder}{pageTransformationInformation.TargetPageName}");
            contextForFile.Web.Context.Load(file, f => f.Exists, f => f.ListItemAllFields);
            contextForFile.ExecuteQueryRetry();

            if (pageTransformationInformation.KeepPageSpecificPermissions)
            {
                sourceContext.Load(pageTransformationInformation.SourcePage, p => p.HasUniqueRoleAssignments);
            }

            try
            {
                sourceContext.ExecuteQueryRetry();
            }
            catch (ServerException se)
            {
                if (se.ServerErrorTypeName == "System.IO.FileNotFoundException")
                {
                    pagesLibrary = null;
                }
                else
                {
                    throw;
                }
            }

            if (pagesLibrary == null)
            {
                LogError(LogStrings.Error_MissingSitePagesLibrary, LogStrings.Heading_Load);
                throw new ArgumentException(LogStrings.Error_MissingSitePagesLibrary);
            }

            if (!file.Exists)
            {
                LogInfo(LogStrings.TransformPageDoesNotExistInWeb, LogStrings.Heading_Load);
                throw new ArgumentException($"{pageTransformationInformation.TargetPageName} - {LogStrings.TransformPageDoesNotExistInWeb}");
            }

            return file;
        }

        private void ValidateSchema(Stream schema, FileStream stream)
        {
            // Load the template into an XDocument
            XDocument xml = XDocument.Load(stream);

            // Prepare the XML Schema Set
            XmlSchemaSet schemas = new XmlSchemaSet();
            schema.Seek(0, SeekOrigin.Begin);
            schemas.Add(Constants.PageTransformationSchema, new XmlTextReader(schema));

            // Set stream back to start
            stream.Seek(0, SeekOrigin.Begin);

            xml.Validate(schemas, (o, e) =>
            {
                LogError(string.Format(LogStrings.Error_WebPartMappingSchemaValidation, e.Message), LogStrings.Heading_PageTransformationInfomation, e.Exception);
                throw new Exception(string.Format(LogStrings.Error_MappingFileSchemaValidation, e.Message));
            });
        }
        #endregion

    }
}<|MERGE_RESOLUTION|>--- conflicted
+++ resolved
@@ -1283,13 +1283,8 @@
 
                 // Author source platforms do require account mapping, to be updated once that feature is available
                 if (sourcePlatformVersion == SPVersion.SPO)
-<<<<<<< HEAD
-                {
-                    using (var clonedTargetContext = targetClientSidePage.Context.Clone(targetClientSidePage.Context.Web.Url))
-=======
                 {                    
                     using (var clonedTargetContext = targetClientSidePage.Context.Clone(targetClientSidePage.Context.Web.GetUrl()))
->>>>>>> da82ce3b
                     {
                         var pageAuthorUser = clonedTargetContext.Web.EnsureUser(this.SourcePageAuthor.LookupValue);
                         clonedTargetContext.Load(pageAuthorUser);
