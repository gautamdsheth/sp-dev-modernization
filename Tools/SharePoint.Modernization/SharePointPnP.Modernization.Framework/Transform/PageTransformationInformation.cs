--- conflicted
+++ resolved
@@ -47,9 +47,6 @@
             RemoveEmptySectionsAndColumns = true;
             SetDefaultTargetPagePrefix();
             SetDefaultSourcePagePrefix();
-<<<<<<< HEAD
-            IncludeReferencedAssets = false; // Default to false for now until out of experimental phase
-=======
             // Populate with OOB mapping properties
             MappingProperties = new Dictionary<string, string>(5)
             {
@@ -57,7 +54,6 @@
                 { "SummaryLinksToQuickLinks", "true" }
             };
             CopyReferencedAssets = false; // Default to false for now until out of experimental phase
->>>>>>> e7ea9f03
         }
         #endregion
 
@@ -113,17 +109,11 @@
         public ModernizationCenterInformation ModernizationCenterInformation { get; set; }
 
         /// <summary>
-<<<<<<< HEAD
-        /// Includes referenced assets in the web part
-        /// </summary>
-        public bool IncludeReferencedAssets { get; set; }
-=======
         /// Copies referenced assets to the target site collection. Only applies to transformations where source and target site collection are different.
         /// </summary>
         public bool CopyReferencedAssets { get; set; }
 
         /// <summary>
->>>>>>> e7ea9f03
         /// Removes empty sections and columns to optimize screen real estate
         /// </summary>
         public bool RemoveEmptySectionsAndColumns { get; set; }
