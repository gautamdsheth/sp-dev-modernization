﻿using Microsoft.SharePoint.Client;
using OfficeDevPnP.Core.Utilities;
using SharePointPnP.Modernization.Framework.Cache;
using SharePointPnP.Modernization.Framework.Entities;
using SharePointPnP.Modernization.Framework.Telemetry;
using System;
using System.Collections.Generic;
using System.Text.RegularExpressions;

namespace SharePointPnP.Modernization.Framework.Transform
{
    public class UrlTransformator : BaseTransform
    {
        private ClientContext sourceContext;
        private ClientContext targetContext;

        private string sourceSiteUrl;
        private string sourceWebUrl;
        private string targetWebUrl;
        private string pagesLibrary;

        private List<UrlMapping> urlMapping;

        #region Construction
        public UrlTransformator(BaseTransformationInformation baseTransformationInformation, ClientContext sourceContext, ClientContext targetContext, IList<ILogObserver> logObservers = null)
        {
            // Hookup logging
            if (logObservers != null)
            {
                foreach (var observer in logObservers)
                {
                    base.RegisterObserver(observer);
                }
            }

            // Ensure source and target context are set
            if (sourceContext == null && targetContext != null)
            {
                sourceContext = targetContext;
            }

            if (targetContext == null && sourceContext != null)
            {
                targetContext = sourceContext;
            }

            // Grab the needed information to drive url rewrite
            this.sourceContext = sourceContext;
            this.targetContext = targetContext;

            sourceContext.Site.EnsureProperties(p => p.ServerRelativeUrl, p => p.Url);

            this.sourceSiteUrl = sourceContext.Site.Url;
            this.sourceWebUrl = sourceContext.Web.GetUrl();
            this.pagesLibrary = CacheManager.Instance.GetPublishingPagesLibraryName(this.sourceContext);
<<<<<<< HEAD
            this.targetWebUrl = targetContext.Web.GetUrl();
=======
            this.targetWebUrl = targetContext.Web.EnsureProperty(p => p.Url);

            // Load the URL mapping file
            if (!string.IsNullOrEmpty(baseTransformationInformation.UrlMappingFile))
            {
                this.urlMapping = CacheManager.Instance.GetUrlMapping(baseTransformationInformation.UrlMappingFile, logObservers);
            }
>>>>>>> e215bfd2
        }
        #endregion

        public string Transform(string input)
        {
            // Do we need to rewrite?
            if (this.urlMapping == null && this.sourceWebUrl.Equals(this.targetWebUrl, StringComparison.InvariantCultureIgnoreCase))
            {
                return input;
            }

            return ReWriteUrls(input, this.sourceSiteUrl, this.sourceWebUrl, this.targetWebUrl, this.pagesLibrary);
        }

        private string ReWriteUrls(string input, string sourceSiteUrl, string sourceWebUrl, string targetWebUrl, string pagesLibrary)
        {
            //TODO: find a solution for managed navigation links as they're returned as "https://bertonline.sharepoint.com/sites/ModernizationTarget/_layouts/15/FIXUPREDIRECT.ASPX?WebId=b710de6c-ff13-41f2-b119-0e7ad57269d2&TermSetId=c6eba345-eaf4-4e17-9c3e-c8436e017326&TermId=c2d20b8f-e70b-417d-8aa3-d5e3b59f6167"

            string origSourceSiteUrl = sourceSiteUrl;
            string origSourceWebUrl = sourceWebUrl;
            string origTargetWebUrl = targetWebUrl;

            bool isSubSite = !sourceSiteUrl.Equals(sourceWebUrl, StringComparison.InvariantCultureIgnoreCase);

            // ********************************************************
            // Custom URL rewriting logic (if URL mapping was provided)
            // ********************************************************            

            if (this.urlMapping != null && this.urlMapping.Count > 0)
            {
                foreach (var urlMapping in this.urlMapping)
                {
                    input = RewriteUrl(input, urlMapping.SourceUrl, urlMapping.TargetUrl);
                }
            }

            // ********************************************
            // Default URL rewriting logic
            // ********************************************            
            //
            // Root site collection URL rewriting:
            // http://contoso.com/sites/portal -> https://contoso.sharepoint.com/sites/hr
            // http://contoso.com/sites/portal/pages -> https://contoso.sharepoint.com/sites/hr/sitepages
            // /sites/portal -> /sites/hr
            // /sites/portal/pages -> /sites/hr/sitepages
            //
            // If site is a sub site then we also by rewrite the sub URL's
            // http://contoso.com/sites/portal/hr -> https://contoso.sharepoint.com/sites/hr
            // http://contoso.com/sites/portal/hr/pages -> https://contoso.sharepoint.com/sites/hr/sitepages
            // /sites/portal/hr -> /sites/hr
            // /sites/portal/hr/pages -> /sites/hr/sitepages

             
            // Rewrite url's from pages library to sitepages
            if (!string.IsNullOrEmpty(pagesLibrary))
            {
                string pagesSourceWebUrl = UrlUtility.Combine(sourceWebUrl, pagesLibrary);
                string sitePagesTargetWebUrl = UrlUtility.Combine(targetWebUrl, "sitepages");

                if (pagesSourceWebUrl.StartsWith("https://", StringComparison.InvariantCultureIgnoreCase) || pagesSourceWebUrl.StartsWith("http://", StringComparison.InvariantCultureIgnoreCase))
                {
                    input = RewriteUrl(input, pagesSourceWebUrl, sitePagesTargetWebUrl);

                    // Make relative for next replacement attempt
                    pagesSourceWebUrl = MakeRelative(pagesSourceWebUrl);
                    sitePagesTargetWebUrl = MakeRelative(sitePagesTargetWebUrl);
                }

                input = RewriteUrl(input, pagesSourceWebUrl, sitePagesTargetWebUrl);
            }

            // Rewrite web urls
            if (sourceWebUrl.StartsWith("https://", StringComparison.InvariantCultureIgnoreCase) || sourceWebUrl.StartsWith("http://", StringComparison.InvariantCultureIgnoreCase))
            {
                input = RewriteUrl(input, sourceWebUrl, targetWebUrl);

                // Make relative for next replacement attempt
                sourceWebUrl = MakeRelative(sourceWebUrl);
                targetWebUrl = MakeRelative(targetWebUrl);
            }

            input = RewriteUrl(input, sourceWebUrl, targetWebUrl);

            if (isSubSite)
            {
                // reset URLs
                sourceSiteUrl = origSourceSiteUrl;
                sourceWebUrl = origSourceWebUrl;
                targetWebUrl = origTargetWebUrl;

                // Rewrite url's from pages library to sitepages
                if (!string.IsNullOrEmpty(pagesLibrary))
                {
                    string pagesSourceSiteUrl = UrlUtility.Combine(sourceSiteUrl, pagesLibrary);
                    string sitePagesTargetWebUrl = UrlUtility.Combine(targetWebUrl, "sitepages");

                    if (pagesSourceSiteUrl.StartsWith("https://", StringComparison.InvariantCultureIgnoreCase) || pagesSourceSiteUrl.StartsWith("http://", StringComparison.InvariantCultureIgnoreCase))
                    {
                        input = RewriteUrl(input, pagesSourceSiteUrl, sitePagesTargetWebUrl);

                        // Make relative for next replacement attempt
                        pagesSourceSiteUrl = MakeRelative(pagesSourceSiteUrl);
                        sitePagesTargetWebUrl = MakeRelative(sitePagesTargetWebUrl);
                    }

                    input = RewriteUrl(input, pagesSourceSiteUrl, sitePagesTargetWebUrl);
                }

                // Rewrite root site urls
                if (sourceSiteUrl.StartsWith("https://", StringComparison.InvariantCultureIgnoreCase) || sourceSiteUrl.StartsWith("http://", StringComparison.InvariantCultureIgnoreCase))
                {
                    input = RewriteUrl(input, sourceSiteUrl, targetWebUrl);

                    // Make relative for next replacement attempt
                    sourceSiteUrl = MakeRelative(sourceSiteUrl);
                    targetWebUrl = MakeRelative(targetWebUrl);
                }

                input = RewriteUrl(input, sourceSiteUrl, targetWebUrl);
            }

            return input;
        }

        private string RewriteUrl(string input, string from, string to)
        {
            var regex = new Regex($"{from}", RegexOptions.IgnoreCase);
            if (regex.IsMatch(input))
            {
                string before = input;
                input = regex.Replace(input, to);
                LogDebug(string.Format(LogStrings.UrlRewritten, before, input), LogStrings.Heading_UrlRewriter);
            }

            return input;
        }

        private string MakeRelative(string url)
        {
            Uri uri = new Uri(url);
            return uri.AbsolutePath;
        }

    }
}<|MERGE_RESOLUTION|>--- conflicted
+++ resolved
@@ -53,17 +53,12 @@
             this.sourceSiteUrl = sourceContext.Site.Url;
             this.sourceWebUrl = sourceContext.Web.GetUrl();
             this.pagesLibrary = CacheManager.Instance.GetPublishingPagesLibraryName(this.sourceContext);
-<<<<<<< HEAD
             this.targetWebUrl = targetContext.Web.GetUrl();
-=======
-            this.targetWebUrl = targetContext.Web.EnsureProperty(p => p.Url);
-
             // Load the URL mapping file
             if (!string.IsNullOrEmpty(baseTransformationInformation.UrlMappingFile))
             {
                 this.urlMapping = CacheManager.Instance.GetUrlMapping(baseTransformationInformation.UrlMappingFile, logObservers);
             }
->>>>>>> e215bfd2
         }
         #endregion
 
