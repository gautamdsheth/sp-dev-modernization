--- conflicted
+++ resolved
@@ -16,14 +16,11 @@
     /// </summary>
     public partial class BuiltIn : FunctionsBase
     {
-<<<<<<< HEAD
-=======
 
         private ClientContext sourceClientContext;
         private ClientSidePage clientSidePage;
 
 
->>>>>>> 21cef552
         #region Construction
         /// <summary>
         /// Instantiates the base builtin function library
@@ -593,7 +590,8 @@
 
                 return newAssetLocation;
 
-            }catch(Exception ex)
+            }
+            catch (Exception ex)
             {
                 // Swallow until reporting feature is implemented
             }
