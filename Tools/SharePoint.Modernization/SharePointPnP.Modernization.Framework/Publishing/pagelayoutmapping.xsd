﻿<?xml version="1.0" encoding="utf-8"?>
<xs:schema id="pagelayoutmapping"
    targetNamespace="http://schemas.dev.office.com/PnP/2019/03/PublishingPageTransformationSchema"
    elementFormDefault="qualified"
    xmlns="http://schemas.dev.office.com/PnP/2019/03/PublishingPageTransformationSchema"
    xmlns:xs="http://www.w3.org/2001/XMLSchema">

  <!-- The main element -->
  <xs:element name="PublishingPageTransformation" type="PublishingPageTransformation">
    <xs:annotation>
      <xs:documentation xml:lang="en">
        This is the base element of a page pagelayout transformation file.
      </xs:documentation>
    </xs:annotation>
  </xs:element>

  <xs:complexType name="HeaderField">
    <xs:attribute name="Name" type="xs:string" use="required" />
    <xs:attribute name="HeaderProperty" type="xs:string" use="required" />
    <xs:attribute name="Functions" type="xs:string" use="optional" />
  </xs:complexType>

  <xs:complexType name="MetaDataField">
    <xs:attribute name="Name" type="xs:string" use="required" />
    <xs:attribute name="TargetFieldName" type="xs:string" use="required" />
    <xs:attribute name="Functions" type="xs:string" use="optional" />
    <xs:attribute name="Ignore" type="xs:boolean" use="optional" />
  </xs:complexType>

  <xs:complexType name="WebPartZone">
    <xs:attribute name="ZoneIndex" type="xs:int" use="required" />
    <xs:attribute name="ZoneId" type="xs:string" use="required" />
    <xs:attribute name="Row" type="xs:int" use="optional" />
    <xs:attribute name="Column" type="xs:int" use="optional" />
  </xs:complexType>

  <xs:complexType name="FixedWebPart">
    <xs:sequence>
      <xs:element name="Property" type="FixedWebPartProperty" minOccurs="1" maxOccurs="unbounded" />
    </xs:sequence>
    <xs:attribute name="Type" type="xs:string" use="required" />
    <xs:attribute name="Row" type="xs:int" use="optional" />
    <xs:attribute name="Column" type="xs:int" use="optional" />
    <xs:attribute name="Order" type="xs:int" use="optional" />
  </xs:complexType>

  <xs:simpleType name="WebPartProperyType">
    <xs:restriction base="xs:string">
      <xs:enumeration value="string" />
      <xs:enumeration value="bool" />
      <xs:enumeration value="guid" />
      <xs:enumeration value="integer" />
      <xs:enumeration value="datetime" />
    </xs:restriction>
  </xs:simpleType>

  <xs:complexType name="FixedWebPartProperty">
    <xs:attribute name="Name" type="xs:string" use="required" />
    <xs:attribute name="Type" type="WebPartProperyType" use="required" />
    <xs:attribute name="Value" type="xs:string" use="optional" />
  </xs:complexType>

  <xs:complexType name="WebPartProperty">
    <xs:attribute name="Name" type="xs:string" use="required" />
    <xs:attribute name="Type" type="WebPartProperyType" use="required" />
    <xs:attribute name="Functions" type="xs:string" use="optional" />
  </xs:complexType>

  <xs:complexType name="WebPartField">
    <xs:sequence>
      <xs:element name="Property" type="WebPartProperty" minOccurs="1" maxOccurs="unbounded" />
    </xs:sequence>
    <xs:attribute name="Name" type="xs:string" use="required" />
    <xs:attribute name="TargetWebPart" type="xs:string" use="required" />
    <xs:attribute name="Row" type="xs:int" use="optional" />
    <xs:attribute name="Column" type="xs:int" use="optional" />
  </xs:complexType>

  <xs:complexType name="Header">
    <xs:sequence>
      <xs:element name="Field" type="HeaderField" minOccurs="1" maxOccurs="unbounded" />
    </xs:sequence>
    <xs:attribute name="Type" use="required">
      <xs:simpleType>
        <xs:restriction base="xs:string">
          <xs:enumeration value="FullWidthImage" />
          <xs:enumeration value="NoImage" />
          <xs:enumeration value="ColorBlock" />
          <xs:enumeration value="CutInShape" />
        </xs:restriction>
      </xs:simpleType>
    </xs:attribute>
  </xs:complexType>

  <xs:complexType name="MetaData">
    <xs:sequence>
      <xs:element name="Field" type="MetaDataField" minOccurs="1" maxOccurs="unbounded" />
    </xs:sequence>
  </xs:complexType>

  <xs:complexType name="WebParts">
    <xs:sequence>
      <xs:element name="Field" type="WebPartField" minOccurs="1" maxOccurs="unbounded" />
    </xs:sequence>
  </xs:complexType>

  <xs:complexType name="WebPartZones">
    <xs:sequence>
      <xs:element name="WebPartZone" type="WebPartZone" minOccurs="1" maxOccurs="unbounded" />
    </xs:sequence>
  </xs:complexType>

  <xs:complexType name="FixedWebParts">
    <xs:sequence>
      <xs:element name="WebPart" type="FixedWebPart" minOccurs="1" maxOccurs="unbounded" />
    </xs:sequence>
  </xs:complexType>

  <xs:complexType name="PageLayout">
    <xs:sequence>
      <xs:element name="Header" type="Header" minOccurs="0" maxOccurs="1" />
      <xs:element name="MetaData" type="MetaData" minOccurs="0" maxOccurs="1" />
      <xs:element name="WebParts" type="WebParts" minOccurs="0" maxOccurs="1" />
      <xs:element name="WebPartZones" type="WebPartZones" minOccurs="0" maxOccurs="1" />
      <xs:element name="FixedWebParts" type="FixedWebParts" minOccurs="0" maxOccurs="1" />
    </xs:sequence>
    <xs:attribute name="Name" type="xs:string" use="required" />
    <xs:attribute name="AssociatedContentType" type="xs:string" use="optional" />
    <xs:attribute name="PageLayoutTemplate" use="required">
      <xs:simpleType>
        <xs:restriction base="xs:string">
          <xs:enumeration value="OneColumn" />
          <xs:enumeration value="TwoColumns" />
          <xs:enumeration value="TwoColumnsWithSidebarLeft" />
          <xs:enumeration value="TwoColumnsWithSidebarRight" />
          <xs:enumeration value="TwoColumnsWithHeader" />
          <xs:enumeration value="TwoColumnsWithHeaderAndFooter" />
          <xs:enumeration value="ThreeColumns" />
          <xs:enumeration value="ThreeColumnsWithHeader" />
          <xs:enumeration value="ThreeColumnsWithHeaderAndFooter" />
<<<<<<< HEAD
          <xs:enumeration value="AutoDetect" />
=======
          <xs:enumeration value="Custom" />
>>>>>>> d702bdfa
        </xs:restriction>
      </xs:simpleType>
    </xs:attribute>
    <xs:attribute name="PageHeader" use="required">
      <xs:simpleType>
        <xs:restriction base="xs:string">
          <xs:enumeration value="None" />
          <xs:enumeration value="Default" />
          <xs:enumeration value="Custom" />
        </xs:restriction>
      </xs:simpleType>
    </xs:attribute>
  </xs:complexType>

  <xs:complexType name="PageLayouts">
    <xs:sequence>
      <xs:element name="PageLayout" type="PageLayout" minOccurs="0" maxOccurs="unbounded" />
    </xs:sequence>
  </xs:complexType>

  <xs:complexType name="AddOn">
    <xs:attribute name="Name" type="xs:string" use="required" />
    <xs:attribute name="Type" type="xs:string" use="required" />
    <xs:attribute name="Assembly" type="xs:string" use="required" />
  </xs:complexType>

  <xs:complexType name="AddOns">
    <xs:sequence>
      <xs:element name="AddOn" type="AddOn" minOccurs="0" maxOccurs="unbounded" />
    </xs:sequence>
  </xs:complexType>

  <xs:complexType name="PublishingPageTransformation">
    <xs:sequence>
      <xs:element name="AddOns" type="AddOns" minOccurs="0" maxOccurs="1" />
      <xs:element name="PageLayouts" type="PageLayouts" minOccurs="1" maxOccurs="1" />
    </xs:sequence>
  </xs:complexType>

</xs:schema><|MERGE_RESOLUTION|>--- conflicted
+++ resolved
@@ -138,11 +138,7 @@
           <xs:enumeration value="ThreeColumns" />
           <xs:enumeration value="ThreeColumnsWithHeader" />
           <xs:enumeration value="ThreeColumnsWithHeaderAndFooter" />
-<<<<<<< HEAD
           <xs:enumeration value="AutoDetect" />
-=======
-          <xs:enumeration value="Custom" />
->>>>>>> d702bdfa
         </xs:restriction>
       </xs:simpleType>
     </xs:attribute>
