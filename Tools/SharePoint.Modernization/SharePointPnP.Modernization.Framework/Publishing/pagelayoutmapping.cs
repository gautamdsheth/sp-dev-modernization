--- conflicted
+++ resolved
@@ -852,11 +852,7 @@
         ThreeColumnsWithHeaderAndFooter,
         
         /// <remarks/>
-<<<<<<< HEAD
         AutoDetect,
-=======
-        Custom,
->>>>>>> d702bdfa
     }
     
     /// <remarks/>
