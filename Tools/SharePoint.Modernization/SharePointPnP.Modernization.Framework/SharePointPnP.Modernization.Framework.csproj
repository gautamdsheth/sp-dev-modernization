--- conflicted
+++ resolved
@@ -188,21 +188,17 @@
   </ItemGroup>
   <ItemGroup>
     <Compile Include="Entities\AssetTransferredEntity.cs" />
-<<<<<<< HEAD
-    <Compile Include="Functions\BaseFunctionProcessor.cs" />
-    <Compile Include="Functions\NotAvailableAtTargetException.cs" />
-    <Compile Include="Publishing\PublishingBuiltIn.cs" />
-    <Compile Include="Publishing\PublishingFunctionProcessor.cs" />
-    <Compile Include="Publishing\PublishingLayoutTransformator.cs" />
-=======
     <Compile Include="Publishing\Layouts\PageLayoutHeaderFieldEntity.cs" />
     <Compile Include="Publishing\Layouts\PageLayoutMetadataEntity.cs" />
     <Compile Include="Publishing\Layouts\PageLayoutOOBEntity.cs" />
     <Compile Include="Publishing\Layouts\PageLayoutFieldControlEntity.cs" />
+    <Compile Include="Functions\BaseFunctionProcessor.cs" />
     <Compile Include="Functions\NotAvailableAtTargetException.cs" />
     <Compile Include="Publishing\Layouts\OOBLayoutEnum.cs" />
     <Compile Include="Publishing\Layouts\PublishingDefaults.cs" />
->>>>>>> d702bdfa
+    <Compile Include="Publishing\PublishingBuiltIn.cs" />
+    <Compile Include="Publishing\PublishingFunctionProcessor.cs" />
+    <Compile Include="Publishing\PublishingLayoutTransformator.cs" />
     <Compile Include="Publishing\PublishingPageTransformationInformation.cs" />
     <Compile Include="Publishing\PublishingPageTransformator.cs" />
     <Compile Include="Publishing\PageLayoutAnalyser.cs" />
