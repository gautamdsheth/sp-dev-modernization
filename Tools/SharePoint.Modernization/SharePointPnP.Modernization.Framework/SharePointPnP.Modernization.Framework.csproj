--- conflicted
+++ resolved
@@ -189,12 +189,9 @@
   <ItemGroup>
     <Compile Include="Entities\AssetTransferredEntity.cs" />
     <Compile Include="Functions\NotAvailableAtTargetException.cs" />
-<<<<<<< HEAD
-    <Compile Include="Publishing\PageLayoutAnalyser.cs" />
-=======
     <Compile Include="Publishing\PublishingPageTransformationInformation.cs" />
     <Compile Include="Publishing\PublishingPageTransformator.cs" />
->>>>>>> bcfd2587
+    <Compile Include="Publishing\PageLayoutAnalyser.cs" />
     <Compile Include="Telemetry\LogStrings.cs" />
     <Compile Include="Telemetry\ILogObserver.cs" />
     <Compile Include="Telemetry\LogEntry.cs" />
