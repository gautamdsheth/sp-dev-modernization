--- conflicted
+++ resolved
@@ -189,7 +189,6 @@
   <ItemGroup>
     <Compile Include="Entities\AssetTransferredEntity.cs" />
     <Compile Include="Functions\NotAvailableAtTargetException.cs" />
-<<<<<<< HEAD
     <Compile Include="Telemetry\LogStrings.cs" />
     <Compile Include="Telemetry\ILogObserver.cs" />
     <Compile Include="Telemetry\LogEntry.cs" />
@@ -199,12 +198,10 @@
     <Compile Include="Telemetry\Observers\MarkdownObserver.cs" />
     <Compile Include="Telemetry\Observers\MarkdownToSharePoint.cs" />
     <Compile Include="Telemetry\PageTelemetry.cs" />
-=======
     <Compile Include="Publishing\PageLayoutManager.cs" />
     <Compile Include="Publishing\pagelayoutmapping.cs">
       <DependentUpon>pagelayoutmapping.xsd</DependentUpon>
     </Compile>
->>>>>>> 1a4b7cb5
     <Compile Include="Transform\AssetTransfer.cs" />
     <Compile Include="Cache\CacheManager.cs" />
     <Compile Include="Caml\FieldReference.cs" />
