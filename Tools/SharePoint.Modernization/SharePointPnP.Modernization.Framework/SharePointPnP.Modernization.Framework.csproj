﻿<?xml version="1.0" encoding="utf-8"?>
<Project ToolsVersion="15.0" xmlns="http://schemas.microsoft.com/developer/msbuild/2003">
  <Import Project="$(MSBuildExtensionsPath)\$(MSBuildToolsVersion)\Microsoft.Common.props" Condition="Exists('$(MSBuildExtensionsPath)\$(MSBuildToolsVersion)\Microsoft.Common.props')" />
  <PropertyGroup>
    <Configuration Condition=" '$(Configuration)' == '' ">Debug</Configuration>
    <Platform Condition=" '$(Platform)' == '' ">AnyCPU</Platform>
    <ProjectGuid>{2C80435C-340A-4E6B-B4E3-F13451ABB6C9}</ProjectGuid>
    <OutputType>Library</OutputType>
    <AppDesignerFolder>Properties</AppDesignerFolder>
    <RootNamespace>SharePointPnP.Modernization.Framework</RootNamespace>
    <AssemblyName>SharePointPnP.Modernization.Framework</AssemblyName>
    <TargetFrameworkVersion>v4.5</TargetFrameworkVersion>
    <FileAlignment>512</FileAlignment>
    <TargetFrameworkProfile />
    <ResolveAssemblyReferenceIgnoreTargetFrameworkAttributeVersionMismatch>true</ResolveAssemblyReferenceIgnoreTargetFrameworkAttributeVersionMismatch>
  </PropertyGroup>
  <PropertyGroup Condition=" '$(Configuration)|$(Platform)' == 'Debug|AnyCPU' ">
    <DebugSymbols>true</DebugSymbols>
    <DebugType>full</DebugType>
    <Optimize>false</Optimize>
    <OutputPath>bin\Debug\</OutputPath>
    <DefineConstants>TRACE;DEBUG</DefineConstants>
    <ErrorReport>prompt</ErrorReport>
    <WarningLevel>4</WarningLevel>
    <GenerateSerializationAssemblies>Auto</GenerateSerializationAssemblies>
    <DocumentationFile>
    </DocumentationFile>
  </PropertyGroup>
  <PropertyGroup Condition=" '$(Configuration)|$(Platform)' == 'Release|AnyCPU' ">
    <DebugType>pdbonly</DebugType>
    <Optimize>true</Optimize>
    <OutputPath>bin\Release\</OutputPath>
    <DefineConstants>TRACE</DefineConstants>
    <ErrorReport>prompt</ErrorReport>
    <WarningLevel>4</WarningLevel>
    <DocumentationFile>bin\Release\SharePointPnP.Modernization.Framework.xml</DocumentationFile>
  </PropertyGroup>
  <PropertyGroup>
    <AutoGenerateBindingRedirects>false</AutoGenerateBindingRedirects>
  </PropertyGroup>
  <ItemGroup>
    <Reference Include="AngleSharp, Version=0.9.9.0, Culture=neutral, PublicKeyToken=e83494dcdc6d31ea, processorArchitecture=MSIL">
      <HintPath>..\packages\AngleSharp.0.9.9\lib\net45\AngleSharp.dll</HintPath>
    </Reference>
    <Reference Include="Microsoft.ApplicationInsights, Version=2.8.1.0, Culture=neutral, PublicKeyToken=31bf3856ad364e35, processorArchitecture=MSIL">
      <HintPath>..\packages\Microsoft.ApplicationInsights.2.8.1\lib\net45\Microsoft.ApplicationInsights.dll</HintPath>
    </Reference>
    <Reference Include="Microsoft.Azure.ActiveDirectory.GraphClient, Version=2.1.1.0, Culture=neutral, PublicKeyToken=31bf3856ad364e35, processorArchitecture=MSIL">
      <HintPath>..\packages\Microsoft.Azure.ActiveDirectory.GraphClient.2.1.0\lib\portable-net4+sl5+win+wpa+wp8\Microsoft.Azure.ActiveDirectory.GraphClient.dll</HintPath>
    </Reference>
    <Reference Include="Microsoft.Azure.KeyVault.Core, Version=1.0.0.0, Culture=neutral, PublicKeyToken=31bf3856ad364e35, processorArchitecture=MSIL">
      <HintPath>..\packages\Microsoft.Azure.KeyVault.Core.1.0.0\lib\net40\Microsoft.Azure.KeyVault.Core.dll</HintPath>
    </Reference>
    <Reference Include="Microsoft.Data.Edm, Version=5.8.4.0, Culture=neutral, PublicKeyToken=31bf3856ad364e35, processorArchitecture=MSIL">
      <HintPath>..\packages\Microsoft.Data.Edm.5.8.4\lib\net40\Microsoft.Data.Edm.dll</HintPath>
    </Reference>
    <Reference Include="Microsoft.Data.OData, Version=5.8.4.0, Culture=neutral, PublicKeyToken=31bf3856ad364e35, processorArchitecture=MSIL">
      <HintPath>..\packages\Microsoft.Data.OData.5.8.4\lib\net40\Microsoft.Data.OData.dll</HintPath>
    </Reference>
    <Reference Include="Microsoft.Data.Services.Client, Version=5.8.4.0, Culture=neutral, PublicKeyToken=31bf3856ad364e35, processorArchitecture=MSIL">
      <HintPath>..\packages\Microsoft.Data.Services.Client.5.8.4\lib\net40\Microsoft.Data.Services.Client.dll</HintPath>
    </Reference>
    <Reference Include="Microsoft.Graph, Version=1.9.0.0, Culture=neutral, PublicKeyToken=31bf3856ad364e35, processorArchitecture=MSIL">
      <HintPath>..\packages\Microsoft.Graph.1.9.0\lib\net45\Microsoft.Graph.dll</HintPath>
    </Reference>
    <Reference Include="Microsoft.Graph.Core, Version=1.9.0.0, Culture=neutral, PublicKeyToken=31bf3856ad364e35, processorArchitecture=MSIL">
      <HintPath>..\packages\Microsoft.Graph.Core.1.9.0\lib\net45\Microsoft.Graph.Core.dll</HintPath>
    </Reference>
    <Reference Include="Microsoft.IdentityModel, Version=3.5.0.0, Culture=neutral, PublicKeyToken=31bf3856ad364e35, processorArchitecture=MSIL">
      <HintPath>..\packages\Microsoft.IdentityModel.6.1.7600.16394\lib\net35\Microsoft.IdentityModel.dll</HintPath>
      <Private>True</Private>
    </Reference>
    <Reference Include="Microsoft.IdentityModel.Clients.ActiveDirectory, Version=3.19.8.16603, Culture=neutral, PublicKeyToken=31bf3856ad364e35, processorArchitecture=MSIL">
      <HintPath>..\packages\Microsoft.IdentityModel.Clients.ActiveDirectory.3.19.8\lib\net45\Microsoft.IdentityModel.Clients.ActiveDirectory.dll</HintPath>
    </Reference>
    <Reference Include="Microsoft.IdentityModel.Clients.ActiveDirectory.Platform, Version=3.19.8.16603, Culture=neutral, PublicKeyToken=31bf3856ad364e35, processorArchitecture=MSIL">
      <HintPath>..\packages\Microsoft.IdentityModel.Clients.ActiveDirectory.3.19.8\lib\net45\Microsoft.IdentityModel.Clients.ActiveDirectory.Platform.dll</HintPath>
    </Reference>
    <Reference Include="Microsoft.IdentityModel.JsonWebTokens, Version=5.2.4.0, Culture=neutral, PublicKeyToken=31bf3856ad364e35, processorArchitecture=MSIL">
      <HintPath>..\packages\Microsoft.IdentityModel.JsonWebTokens.5.2.4\lib\net451\Microsoft.IdentityModel.JsonWebTokens.dll</HintPath>
    </Reference>
    <Reference Include="Microsoft.IdentityModel.Logging, Version=5.2.4.0, Culture=neutral, PublicKeyToken=31bf3856ad364e35, processorArchitecture=MSIL">
      <HintPath>..\packages\Microsoft.IdentityModel.Logging.5.2.4\lib\net451\Microsoft.IdentityModel.Logging.dll</HintPath>
    </Reference>
    <Reference Include="Microsoft.IdentityModel.Tokens, Version=5.2.4.0, Culture=neutral, PublicKeyToken=31bf3856ad364e35, processorArchitecture=MSIL">
      <HintPath>..\packages\Microsoft.IdentityModel.Tokens.5.2.4\lib\net451\Microsoft.IdentityModel.Tokens.dll</HintPath>
    </Reference>
    <Reference Include="Microsoft.Office.Client.Policy, Version=16.1.0.0, Culture=neutral, PublicKeyToken=71e9bce111e9429c, processorArchitecture=MSIL">
      <HintPath>..\packages\Microsoft.SharePointOnline.CSOM.16.1.8613.1200\lib\net45\Microsoft.Office.Client.Policy.dll</HintPath>
    </Reference>
    <Reference Include="Microsoft.Office.Client.TranslationServices, Version=16.1.0.0, Culture=neutral, PublicKeyToken=71e9bce111e9429c, processorArchitecture=MSIL">
      <HintPath>..\packages\Microsoft.SharePointOnline.CSOM.16.1.8613.1200\lib\net45\Microsoft.Office.Client.TranslationServices.dll</HintPath>
    </Reference>
    <Reference Include="Microsoft.Office.SharePoint.Tools, Version=16.1.0.0, Culture=neutral, PublicKeyToken=71e9bce111e9429c, processorArchitecture=MSIL">
      <HintPath>..\packages\Microsoft.SharePointOnline.CSOM.16.1.8613.1200\lib\net45\Microsoft.Office.SharePoint.Tools.dll</HintPath>
    </Reference>
    <Reference Include="Microsoft.Online.SharePoint.Client.Tenant, Version=16.1.0.0, Culture=neutral, PublicKeyToken=71e9bce111e9429c, processorArchitecture=MSIL">
      <HintPath>..\packages\Microsoft.SharePointOnline.CSOM.16.1.8613.1200\lib\net45\Microsoft.Online.SharePoint.Client.Tenant.dll</HintPath>
    </Reference>
    <Reference Include="Microsoft.ProjectServer.Client, Version=16.1.0.0, Culture=neutral, PublicKeyToken=71e9bce111e9429c, processorArchitecture=MSIL">
      <HintPath>..\packages\Microsoft.SharePointOnline.CSOM.16.1.8613.1200\lib\net45\Microsoft.ProjectServer.Client.dll</HintPath>
    </Reference>
    <Reference Include="Microsoft.SharePoint.Client, Version=16.1.0.0, Culture=neutral, PublicKeyToken=71e9bce111e9429c, processorArchitecture=MSIL">
      <HintPath>..\packages\Microsoft.SharePointOnline.CSOM.16.1.8613.1200\lib\net45\Microsoft.SharePoint.Client.dll</HintPath>
    </Reference>
    <Reference Include="Microsoft.SharePoint.Client.DocumentManagement, Version=16.1.0.0, Culture=neutral, PublicKeyToken=71e9bce111e9429c, processorArchitecture=MSIL">
      <HintPath>..\packages\Microsoft.SharePointOnline.CSOM.16.1.8613.1200\lib\net45\Microsoft.SharePoint.Client.DocumentManagement.dll</HintPath>
    </Reference>
    <Reference Include="Microsoft.SharePoint.Client.Publishing, Version=16.1.0.0, Culture=neutral, PublicKeyToken=71e9bce111e9429c, processorArchitecture=MSIL">
      <HintPath>..\packages\Microsoft.SharePointOnline.CSOM.16.1.8613.1200\lib\net45\Microsoft.SharePoint.Client.Publishing.dll</HintPath>
    </Reference>
    <Reference Include="Microsoft.SharePoint.Client.Runtime, Version=16.1.0.0, Culture=neutral, PublicKeyToken=71e9bce111e9429c, processorArchitecture=MSIL">
      <HintPath>..\packages\Microsoft.SharePointOnline.CSOM.16.1.8613.1200\lib\net45\Microsoft.SharePoint.Client.Runtime.dll</HintPath>
    </Reference>
    <Reference Include="Microsoft.SharePoint.Client.Runtime.Windows, Version=16.1.0.0, Culture=neutral, PublicKeyToken=71e9bce111e9429c, processorArchitecture=MSIL">
      <HintPath>..\packages\Microsoft.SharePointOnline.CSOM.16.1.8613.1200\lib\net45\Microsoft.SharePoint.Client.Runtime.Windows.dll</HintPath>
    </Reference>
    <Reference Include="Microsoft.SharePoint.Client.Search, Version=16.1.0.0, Culture=neutral, PublicKeyToken=71e9bce111e9429c, processorArchitecture=MSIL">
      <HintPath>..\packages\Microsoft.SharePointOnline.CSOM.16.1.8613.1200\lib\net45\Microsoft.SharePoint.Client.Search.dll</HintPath>
    </Reference>
    <Reference Include="Microsoft.SharePoint.Client.Search.Applications, Version=16.1.0.0, Culture=neutral, PublicKeyToken=71e9bce111e9429c, processorArchitecture=MSIL">
      <HintPath>..\packages\Microsoft.SharePointOnline.CSOM.16.1.8613.1200\lib\net45\Microsoft.SharePoint.Client.Search.Applications.dll</HintPath>
    </Reference>
    <Reference Include="Microsoft.SharePoint.Client.Taxonomy, Version=16.1.0.0, Culture=neutral, PublicKeyToken=71e9bce111e9429c, processorArchitecture=MSIL">
      <HintPath>..\packages\Microsoft.SharePointOnline.CSOM.16.1.8613.1200\lib\net45\Microsoft.SharePoint.Client.Taxonomy.dll</HintPath>
    </Reference>
    <Reference Include="Microsoft.SharePoint.Client.UserProfiles, Version=16.1.0.0, Culture=neutral, PublicKeyToken=71e9bce111e9429c, processorArchitecture=MSIL">
      <HintPath>..\packages\Microsoft.SharePointOnline.CSOM.16.1.8613.1200\lib\net45\Microsoft.SharePoint.Client.UserProfiles.dll</HintPath>
    </Reference>
    <Reference Include="Microsoft.SharePoint.Client.WorkflowServices, Version=16.1.0.0, Culture=neutral, PublicKeyToken=71e9bce111e9429c, processorArchitecture=MSIL">
      <HintPath>..\packages\Microsoft.SharePointOnline.CSOM.16.1.8613.1200\lib\net45\Microsoft.SharePoint.Client.WorkflowServices.dll</HintPath>
    </Reference>
    <Reference Include="Microsoft.WindowsAzure.Storage, Version=7.0.0.0, Culture=neutral, PublicKeyToken=31bf3856ad364e35, processorArchitecture=MSIL">
      <HintPath>..\packages\WindowsAzure.Storage.7.0.0\lib\net40\Microsoft.WindowsAzure.Storage.dll</HintPath>
    </Reference>
    <Reference Include="Newtonsoft.Json, Version=10.0.0.0, Culture=neutral, PublicKeyToken=30ad4fe6b2a6aeed, processorArchitecture=MSIL">
      <HintPath>..\packages\Newtonsoft.Json.10.0.3\lib\net45\Newtonsoft.Json.dll</HintPath>
    </Reference>
    <Reference Include="OfficeDevPnP.Core, Version=3.3.1811.0, Culture=neutral, PublicKeyToken=5e633289e95c321a, processorArchitecture=MSIL">
      <SpecificVersion>False</SpecificVersion>
      <HintPath>..\binaries\OfficeDevPnP.Core.dll</HintPath>
    </Reference>
    <Reference Include="SharePointPnP.IdentityModel.Extensions, Version=1.2.4.0, Culture=neutral, PublicKeyToken=5e633289e95c321a, processorArchitecture=MSIL">
      <HintPath>..\packages\SharePointPnP.IdentityModel.Extensions.1.2.4\lib\net45\SharePointPnP.IdentityModel.Extensions.dll</HintPath>
    </Reference>
    <Reference Include="System" />
    <Reference Include="System.Configuration" />
    <Reference Include="System.Core" />
    <Reference Include="System.Diagnostics.DiagnosticSource, Version=4.0.3.0, Culture=neutral, PublicKeyToken=cc7b13ffcd2ddd51, processorArchitecture=MSIL">
      <HintPath>..\packages\System.Diagnostics.DiagnosticSource.4.5.0\lib\net45\System.Diagnostics.DiagnosticSource.dll</HintPath>
    </Reference>
    <Reference Include="System.IdentityModel" />
    <Reference Include="System.IdentityModel.Selectors" />
    <Reference Include="System.IdentityModel.Tokens.Jwt, Version=5.2.4.0, Culture=neutral, PublicKeyToken=31bf3856ad364e35, processorArchitecture=MSIL">
      <HintPath>..\packages\System.IdentityModel.Tokens.Jwt.5.2.4\lib\net451\System.IdentityModel.Tokens.Jwt.dll</HintPath>
    </Reference>
    <Reference Include="System.Net.Http.Formatting, Version=5.2.3.0, Culture=neutral, PublicKeyToken=31bf3856ad364e35, processorArchitecture=MSIL">
      <HintPath>..\packages\Microsoft.AspNet.WebApi.Client.5.2.3\lib\net45\System.Net.Http.Formatting.dll</HintPath>
    </Reference>
    <Reference Include="System.Runtime.Serialization" />
    <Reference Include="System.Security.Cryptography.Algorithms, Version=4.1.0.0, Culture=neutral, PublicKeyToken=b03f5f7f11d50a3a, processorArchitecture=MSIL">
      <HintPath>..\packages\System.Security.Cryptography.Algorithms.4.3.0\lib\net461\System.Security.Cryptography.Algorithms.dll</HintPath>
    </Reference>
    <Reference Include="System.Security.Cryptography.Encoding, Version=4.0.1.0, Culture=neutral, PublicKeyToken=b03f5f7f11d50a3a, processorArchitecture=MSIL">
      <HintPath>..\packages\System.Security.Cryptography.Encoding.4.3.0\lib\net46\System.Security.Cryptography.Encoding.dll</HintPath>
    </Reference>
    <Reference Include="System.Security.Cryptography.Primitives, Version=4.0.1.0, Culture=neutral, PublicKeyToken=b03f5f7f11d50a3a, processorArchitecture=MSIL">
      <HintPath>..\packages\System.Security.Cryptography.Primitives.4.3.0\lib\net46\System.Security.Cryptography.Primitives.dll</HintPath>
    </Reference>
    <Reference Include="System.Security.Cryptography.X509Certificates, Version=4.1.1.0, Culture=neutral, PublicKeyToken=b03f5f7f11d50a3a, processorArchitecture=MSIL">
      <HintPath>..\packages\System.Security.Cryptography.X509Certificates.4.3.0\lib\net461\System.Security.Cryptography.X509Certificates.dll</HintPath>
    </Reference>
    <Reference Include="System.ServiceModel" />
    <Reference Include="System.Spatial, Version=5.8.4.0, Culture=neutral, PublicKeyToken=31bf3856ad364e35, processorArchitecture=MSIL">
      <HintPath>..\packages\System.Spatial.5.8.4\lib\net40\System.Spatial.dll</HintPath>
    </Reference>
    <Reference Include="System.Web" />
    <Reference Include="System.Web.Extensions" />
    <Reference Include="System.Web.Http, Version=5.2.3.0, Culture=neutral, PublicKeyToken=31bf3856ad364e35, processorArchitecture=MSIL">
      <HintPath>..\packages\Microsoft.AspNet.WebApi.Core.5.2.3\lib\net45\System.Web.Http.dll</HintPath>
    </Reference>
    <Reference Include="System.Xml.Linq" />
    <Reference Include="System.Data.DataSetExtensions" />
    <Reference Include="Microsoft.CSharp" />
    <Reference Include="System.Data" />
    <Reference Include="System.Net.Http" />
    <Reference Include="System.Xml" />
  </ItemGroup>
  <ItemGroup>
    <Compile Include="Entities\AssetTransferredEntity.cs" />
<<<<<<< HEAD
    <Compile Include="Extensions\StringExtensions.cs" />
=======
    <Compile Include="Entities\UserEntity.cs" />
>>>>>>> 7737e162
    <Compile Include="Publishing\Layouts\PageLayoutHeaderFieldEntity.cs" />
    <Compile Include="Publishing\Layouts\PageLayoutMetadataEntity.cs" />
    <Compile Include="Publishing\Layouts\PageLayoutFieldControlEntity.cs" />
    <Compile Include="Functions\BaseFunctionProcessor.cs" />
    <Compile Include="Functions\NotAvailableAtTargetException.cs" />
    <Compile Include="Publishing\Layouts\PublishingDefaults.cs" />
    <Compile Include="Publishing\PublishingBuiltIn.cs" />
    <Compile Include="Publishing\PublishingFunctionProcessor.cs" />
    <Compile Include="Publishing\PublishingLayoutTransformator.cs" />
    <Compile Include="Publishing\PublishingPageHeaderTransformator.cs" />
    <Compile Include="Publishing\PublishingPageTransformationInformation.cs" />
    <Compile Include="Publishing\PublishingPageTransformator.cs" />
    <Compile Include="Publishing\PageLayoutAnalyser.cs" />
    <Compile Include="Telemetry\LogStrings.cs" />
    <Compile Include="Telemetry\ILogObserver.cs" />
    <Compile Include="Telemetry\LogEntry.cs" />
    <Compile Include="Telemetry\LogHelpers.cs" />
    <Compile Include="Telemetry\LogLevel.cs" />
    <Compile Include="Telemetry\Observers\ConsoleObserver.cs" />
    <Compile Include="Telemetry\Observers\MarkdownObserver.cs" />
    <Compile Include="Telemetry\Observers\MarkdownToSharePoint.cs" />
    <Compile Include="Telemetry\PageTelemetry.cs" />
    <Compile Include="Publishing\PageLayoutManager.cs" />
    <Compile Include="Publishing\pagelayoutmapping.cs">
      <DependentUpon>pagelayoutmapping.xsd</DependentUpon>
    </Compile>
    <Compile Include="Transform\AssetTransfer.cs" />
    <Compile Include="Cache\CacheManager.cs" />
    <Compile Include="Caml\FieldReference.cs" />
    <Compile Include="Caml\FieldReferenceFunctionType.cs" />
    <Compile Include="Caml\Internal\Operators\ComplexOperator.cs" />
    <Compile Include="Caml\Internal\Operators\InOperator.cs" />
    <Compile Include="Caml\Internal\Operators\MembershipOperator.cs" />
    <Compile Include="Caml\Internal\Operators\SimpleOperator.cs" />
    <Compile Include="Caml\Internal\Values\AnyValue.cs" />
    <Compile Include="Caml\Internal\Values\ListPropertyValue.cs" />
    <Compile Include="Caml\Internal\Values\MonthValue.cs" />
    <Compile Include="Caml\Internal\Values\NowValue.cs" />
    <Compile Include="Caml\Internal\Values\TodayValue.cs" />
    <Compile Include="Caml\Internal\Values\UserIdValue.cs" />
    <Compile Include="Caml\ListPropertyValueItem.cs" />
    <Compile Include="Caml\LogicalJoin.cs" />
    <Compile Include="Caml\LogicalJoinType.cs" />
    <Compile Include="Caml\MembershipType.cs" />
    <Compile Include="Caml\Operator.cs" />
    <Compile Include="Caml\OperatorType.cs" />
    <Compile Include="Caml\OrderByFieldOrder.cs" />
    <Compile Include="Caml\Query.cs" />
    <Compile Include="Caml\Statement.cs" />
    <Compile Include="Caml\Value.cs" />
    <Compile Include="Caml\ValueType.cs" />
    <Compile Include="Constants.cs" />
    <Compile Include="Entities\AudienceEntity.cs" />
    <Compile Include="Entities\ListItemPermission.cs" />
    <Compile Include="Entities\WebPartEntity.cs" />
    <Compile Include="Extensions\ListItemExtensions.cs" />
    <Compile Include="Extensions\SiteExtensions.cs" />
    <Compile Include="Extensions\AngleSharpExtensions.cs" />
    <Compile Include="Extensions\WebExtensions.cs" />
    <Compile Include="Functions\BuiltIn.cs" />
    <Compile Include="Functions\DocumentationAttributes.cs" />
    <Compile Include="Functions\FunctionProcessor.cs" />
    <Compile Include="Functions\FunctionsBase.cs" />
    <Compile Include="Functions\XmlCompare.cs" />
    <Compile Include="Functions\XmlEqualityResult.cs" />
    <Compile Include="KQL\KQLElement.cs" />
    <Compile Include="KQL\KQLPropertyOperator.cs" />
    <Compile Include="KQL\KQLPropertyType.cs" />
    <Compile Include="KQL\KQLParser.cs" />
    <Compile Include="Pages\BasePage.cs" />
    <Compile Include="Pages\PageLayout.cs" />
    <Compile Include="Pages\PublishingPage.cs" />
    <Compile Include="Pages\WebPartPage.cs" />
    <Compile Include="Pages\WikiPage.cs" />
    <Compile Include="Properties\AssemblyInfo.cs" />
    <Compile Include="Cache\FieldData.cs" />
    <Compile Include="Transform\BasePageTransformator.cs" />
    <Compile Include="Transform\BaseTransform.cs" />
    <Compile Include="Transform\BaseTransformationInformation.cs" />
    <Compile Include="Transform\ContentByQuerySearchTransformator.cs" />
    <Compile Include="Transform\ContentTransformator.cs" />
    <Compile Include="Transform\IContentTransformator.cs" />
    <Compile Include="Transform\ILayoutTransformator.cs" />
    <Compile Include="Transform\IHtmlTransformator.cs" />
    <Compile Include="Transform\LayoutTransformator.cs" />
    <Compile Include="Transform\ModernizationCenterInformation.cs" />
    <Compile Include="Transform\PageTransformationInformation.cs" />
    <Compile Include="Transform\PageTransformator.cs" />
    <Compile Include="Transform\HtmlTransformator.cs" />
    <Compile Include="Transform\QuickLinksTransformator.cs" />
    <Compile Include="Transform\SummaryLinksHtmlTransformator.cs" />
    <Compile Include="Transform\TokenParser.cs" />
    <Compile Include="Transform\WikiTransformator.cs" />
    <Compile Include="Transform\WikiTransformatorSimple.cs" />
    <Compile Include="webpartmapping.cs">
      <DependentUpon>webpartmapping.xsd</DependentUpon>
    </Compile>
    <Compile Include="WebParts.cs" />
  </ItemGroup>
  <ItemGroup>
    <None Include="app.config">
      <SubType>Designer</SubType>
    </None>
    <None Include="packages.config">
      <SubType>Designer</SubType>
    </None>
    <EmbeddedResource Include="Publishing\pagelayoutmapping.xsd">
      <SubType>Designer</SubType>
    </EmbeddedResource>
    <None Include="webpartmapping.xsc">
      <DependentUpon>webpartmapping.xsd</DependentUpon>
    </None>
    <None Include="webpartmapping.xsd">
      <SubType>Designer</SubType>
    </None>
    <None Include="webpartmapping.xss">
      <DependentUpon>webpartmapping.xsd</DependentUpon>
    </None>
  </ItemGroup>
  <ItemGroup>
    <None Include="Caml\credits.txt" />
    <Content Include="Functions\HighlightedContent.txt" />
    <Content Include="Functions\sourcetext.html" />
    <Content Include="Functions\targettext.html" />
    <Content Include="Nuget\webpartmapping.xml">
      <CopyToOutputDirectory>Always</CopyToOutputDirectory>
    </Content>
    <EmbeddedResource Include="Publishing\pagelayoutmapping.xml" />
    <Content Include="Publishing\pagelayoutmapping_sample.xml" />
    <Content Include="webpartmapping.xml">
      <CopyToOutputDirectory>Always</CopyToOutputDirectory>
    </Content>
    <Content Include="xsd.txt" />
  </ItemGroup>
  <ItemGroup />
  <Import Project="$(MSBuildToolsPath)\Microsoft.CSharp.targets" />
  <PropertyGroup>
    <PostBuildEvent>Copy $(ProjectDir)Nuget\webpartmapping.xml $(SolutionDir)SharePointPnP.Modernization.Scanner</PostBuildEvent>
  </PropertyGroup>
</Project><|MERGE_RESOLUTION|>--- conflicted
+++ resolved
@@ -188,11 +188,8 @@
   </ItemGroup>
   <ItemGroup>
     <Compile Include="Entities\AssetTransferredEntity.cs" />
-<<<<<<< HEAD
+    <Compile Include="Entities\UserEntity.cs" />
     <Compile Include="Extensions\StringExtensions.cs" />
-=======
-    <Compile Include="Entities\UserEntity.cs" />
->>>>>>> 7737e162
     <Compile Include="Publishing\Layouts\PageLayoutHeaderFieldEntity.cs" />
     <Compile Include="Publishing\Layouts\PageLayoutMetadataEntity.cs" />
     <Compile Include="Publishing\Layouts\PageLayoutFieldControlEntity.cs" />
